/* Copyright (c) 2012-2016, The Linux Foundation. All rights reserved.
 * Copyright (C) 2016 XiaoMi, Inc.
 *
 * This program is free software; you can redistribute it and/or modify
 * it under the terms of the GNU General Public License version 2 and
 * only version 2 as published by the Free Software Foundation.
 *
 * This program is distributed in the hope that it will be useful,
 * but WITHOUT ANY WARRANTY; without even the implied warranty of
 * MERCHANTABILITY or FITNESS FOR A PARTICULAR PURPOSE.  See the
 * GNU General Public License for more details.
 */

#include <linux/module.h>
#include <linux/init.h>
#include <linux/debugfs.h>
#include <linux/kernel.h>
#include <linux/errno.h>
#include <linux/slab.h>
#include <linux/spmi.h>
#include <linux/delay.h>
#include <linux/of.h>
#include <linux/of_device.h>
#include <linux/interrupt.h>
#include <linux/list.h>
#include <linux/mutex.h>
#include <linux/input.h>
#include <linux/log2.h>
#include <linux/regulator/driver.h>
#include <linux/regulator/machine.h>
#include <linux/regulator/of_regulator.h>
#include <linux/qpnp/power-on.h>
#include <linux/wakelock.h>

#define CREATE_MASK(NUM_BITS, POS) \
	((unsigned char) (((1 << (NUM_BITS)) - 1) << (POS)))
#define PON_MASK(MSB_BIT, LSB_BIT) \
	CREATE_MASK(MSB_BIT - LSB_BIT + 1, LSB_BIT)

#define PMIC_VER_8941           0x01
#define PMIC_VERSION_REG        0x0105
#define PMIC_VERSION_REV4_REG   0x0103

#define PMIC8941_V1_REV4	0x01
#define PMIC8941_V2_REV4	0x02
#define PON_PRIMARY		0x01
#define PON_SECONDARY		0x02
#define PON_1REG		0x03
#define PON_GEN2_PRIMARY	0x04
#define PON_GEN2_SECONDARY	0x05

#define PON_OFFSET(subtype, offset_gen1, offset_gen2) \
	(((subtype == PON_PRIMARY) || \
	(subtype == PON_SECONDARY) || \
	(subtype == PON_1REG)) ? offset_gen1 : offset_gen2)

/* Common PNP defines */
#define QPNP_PON_REVISION2(pon)			((pon)->base + 0x01)
#define QPNP_PON_PERPH_SUBTYPE(pon)		((pon)->base + 0x05)

/* PON common register addresses */
#define QPNP_PON_RT_STS(pon)			((pon)->base + 0x10)
#define QPNP_PON_PULL_CTL(pon)			((pon)->base + 0x70)
#define QPNP_PON_DBC_CTL(pon)			((pon)->base + 0x71)

/* PON/RESET sources register addresses */
#define QPNP_PON_REASON1(pon) \
	((pon)->base + PON_OFFSET((pon)->subtype, 0x8, 0xC0))
#define QPNP_PON_WARM_RESET_REASON1(pon) \
	((pon)->base + PON_OFFSET((pon)->subtype, 0xA, 0xC2))
#define QPNP_POFF_REASON1(pon) \
	((pon)->base + PON_OFFSET((pon)->subtype, 0xC, 0xC5))
#define QPNP_POFF_REASON2(pon)                 ((pon)->base + 0xD)
#define QPNP_PON_WARM_RESET_REASON2(pon)	((pon)->base + 0xB)
#define QPNP_PON_OFF_REASON(pon)		((pon)->base + 0xC7)
#define QPNP_FAULT_REASON1(pon)			((pon)->base + 0xC8)
#define QPNP_S3_RESET_REASON(pon)		((pon)->base + 0xCA)
#define QPNP_PON_KPDPWR_S1_TIMER(pon)		((pon)->base + 0x40)
#define QPNP_PON_KPDPWR_S2_TIMER(pon)		((pon)->base + 0x41)
#define QPNP_PON_KPDPWR_S2_CNTL(pon)		((pon)->base + 0x42)
#define QPNP_PON_KPDPWR_S2_CNTL2(pon)		((pon)->base + 0x43)
#define QPNP_PON_RESIN_S1_TIMER(pon)		((pon)->base + 0x44)
#define QPNP_PON_RESIN_S2_TIMER(pon)		((pon)->base + 0x45)
#define QPNP_PON_RESIN_S2_CNTL(pon)		((pon)->base + 0x46)
#define QPNP_PON_RESIN_S2_CNTL2(pon)		((pon)->base + 0x47)
#define QPNP_PON_KPDPWR_RESIN_S1_TIMER(pon)	((pon)->base + 0x48)
#define QPNP_PON_KPDPWR_RESIN_S2_TIMER(pon)	((pon)->base + 0x49)
#define QPNP_PON_KPDPWR_RESIN_S2_CNTL(pon)	((pon)->base + 0x4A)
#define QPNP_PON_KPDPWR_RESIN_S2_CNTL2(pon)	((pon)->base + 0x4B)
#define QPNP_PON_PS_HOLD_RST_CTL(pon)		((pon)->base + 0x5A)
#define QPNP_PON_PS_HOLD_RST_CTL2(pon)		((pon)->base + 0x5B)
#define QPNP_PON_WD_RST_S2_CTL(pon)		((pon)->base + 0x56)
#define QPNP_PON_WD_RST_S2_CTL2(pon)		((pon)->base + 0x57)
#define QPNP_PON_S3_SRC(pon)			((pon)->base + 0x74)
#define QPNP_PON_S3_DBC_CTL(pon)		((pon)->base + 0x75)
#define QPNP_PON_SMPL_CTL(pon)			((pon)->base + 0x7F)
#define QPNP_PON_TRIGGER_EN(pon)		((pon)->base + 0x80)
#define QPNP_PON_XVDD_RB_SPARE(pon)		((pon)->base + 0x8E)
#define QPNP_PON_SOFT_RB_SPARE(pon)		((pon)->base + 0x8F)
#define QPNP_PON_SEC_ACCESS(pon)		((pon)->base + 0xD0)

#define QPNP_PON_SEC_UNLOCK			0xA5

#define QPNP_PON_WARM_RESET_TFT			BIT(4)

#define QPNP_PON_RESIN_PULL_UP			BIT(0)
#define QPNP_PON_KPDPWR_PULL_UP			BIT(1)
#define QPNP_PON_CBLPWR_PULL_UP			BIT(2)
#define QPNP_PON_FAULT_PULL_UP			BIT(4)
#define QPNP_PON_S2_CNTL_EN			BIT(7)
#define QPNP_PON_S2_RESET_ENABLE		BIT(7)
#define QPNP_PON_DELAY_BIT_SHIFT		6

#define QPNP_PON_S1_TIMER_MASK			(0xF)
#define QPNP_PON_S2_TIMER_MASK			(0x7)
#define QPNP_PON_S2_CNTL_TYPE_MASK		(0xF)

#define QPNP_PON_DBC_DELAY_MASK(pon) \
		PON_OFFSET((pon)->subtype, 0x7, 0xF)

#define QPNP_PON_KPDPWR_N_SET			BIT(0)
#define QPNP_PON_RESIN_N_SET			BIT(1)
#define QPNP_PON_CBLPWR_N_SET			BIT(2)
#define QPNP_PON_RESIN_BARK_N_SET		BIT(4)
#define QPNP_PON_KPDPWR_RESIN_BARK_N_SET	BIT(5)

#define QPNP_PON_WD_EN				BIT(7)
#define QPNP_PON_RESET_EN			BIT(7)
#define QPNP_PON_POWER_OFF_MASK			0xF
#define QPNP_GEN2_POFF_SEQ			BIT(7)
#define QPNP_GEN2_FAULT_SEQ			BIT(6)
#define QPNP_GEN2_S3_RESET_SEQ			BIT(5)

#define QPNP_PON_S3_SRC_KPDPWR			0
#define QPNP_PON_S3_SRC_RESIN			1
#define QPNP_PON_S3_SRC_KPDPWR_AND_RESIN	2
#define QPNP_PON_S3_SRC_KPDPWR_OR_RESIN		3
#define QPNP_PON_S3_SRC_MASK			0x3
#define QPNP_PON_HARD_RESET_MASK		PON_MASK(7, 5)

#define QPNP_PON_UVLO_DLOAD_EN			BIT(7)
#define QPNP_PON_SMPL_EN			BIT(7)

/* Ranges */
#define QPNP_PON_S1_TIMER_MAX			10256
#define QPNP_PON_S2_TIMER_MAX			2000
#define QPNP_PON_S3_TIMER_SECS_MAX		128
#define QPNP_PON_S3_DBC_DELAY_MASK		0x07
#define QPNP_PON_RESET_TYPE_MAX			0xF
#define PON_S1_COUNT_MAX			0xF
#define QPNP_PON_MIN_DBC_US			(USEC_PER_SEC / 64)
#define QPNP_PON_MAX_DBC_US			(USEC_PER_SEC * 2)

#define QPNP_KEY_STATUS_DELAY			msecs_to_jiffies(250)

#define QPNP_PON_BUFFER_SIZE			9

#define QPNP_POFF_REASON_UVLO			13

enum qpnp_pon_version {
	QPNP_PON_GEN1_V1,
	QPNP_PON_GEN1_V2,
	QPNP_PON_GEN2,
};

enum pon_type {
	PON_KPDPWR,
	PON_RESIN,
	PON_CBLPWR,
	PON_KPDPWR_RESIN,
};

struct qpnp_pon_config {
	u32 pon_type;
	u32 support_reset;
	u32 key_code;
	u32 s1_timer;
	u32 s2_timer;
	u32 s2_type;
	u32 pull_up;
	u32 state_irq;
	u32 bark_irq;
	u16 s2_cntl_addr;
	u16 s2_cntl2_addr;
	bool old_state;
	bool use_bark;
	bool config_reset;
};

struct pon_regulator {
	struct qpnp_pon		*pon;
	struct regulator_dev	*rdev;
	struct regulator_desc	rdesc;
	u32			addr;
	u32			bit;
	bool			enabled;
};

struct qpnp_pon {
	struct spmi_device	*spmi;
	struct input_dev	*pon_input;
	struct qpnp_pon_config	*pon_cfg;
	struct pon_regulator	*pon_reg_cfg;
	struct list_head	list;
	struct delayed_work	bark_work;
	struct dentry		*debugfs;
	int			pon_trigger_reason;
	int			pon_power_off_reason;
	int			num_pon_reg;
	int			num_pon_config;
	int			reg_count;
	u32			dbc_time_us;
	u32			uvlo;
	int			warm_reset_poff_type;
	int			hard_reset_poff_type;
	int			shutdown_poff_type;
	u16			base;
	u8			subtype;
	u8			pon_ver;
	u8			warm_reset_reason1;
	u8			warm_reset_reason2;
	bool			is_spon;
	bool			store_hard_reset_reason;
<<<<<<< HEAD
	bool			is_keycomb_pressed;
=======
	bool			kpdpwr_dbc_enable;
	ktime_t			kpdpwr_last_release_time;
>>>>>>> 8c75fde3
};

static struct wake_lock volume_down_wl;
static const char *wake_lock_name = "volume_down_locker";
static struct qpnp_pon *sys_reset_dev;
static DEFINE_SPINLOCK(spon_list_slock);
static LIST_HEAD(spon_dev_list);

static u32 s1_delay[PON_S1_COUNT_MAX + 1] = {
	0 , 32, 56, 80, 138, 184, 272, 408, 608, 904, 1352, 2048,
	3072, 4480, 6720, 10256
};

static const char * const qpnp_pon_reason[] = {
	[0] = "Triggered from Hard Reset",
	[1] = "Triggered from SMPL (sudden momentary power loss)",
	[2] = "Triggered from RTC (RTC alarm expiry)",
	[3] = "Triggered from DC (DC charger insertion)",
	[4] = "Triggered from USB (USB charger insertion)",
	[5] = "Triggered from PON1 (secondary PMIC)",
	[6] = "Triggered from CBL (external power supply)",
	[7] = "Triggered from KPD (power key press)",
};

#define POFF_REASON_FAULT_OFFSET	16
#define POFF_REASON_S3_RESET_OFFSET	32
static const char * const qpnp_poff_reason[] = {
	/* QPNP_PON_GEN1 POFF reasons */
	[0] = "Triggered from SOFT (Software)",
	[1] = "Triggered from PS_HOLD (PS_HOLD/MSM controlled shutdown)",
	[2] = "Triggered from PMIC_WD (PMIC watchdog)",
	[3] = "Triggered from GP1 (Keypad_Reset1)",
	[4] = "Triggered from GP2 (Keypad_Reset2)",
	[5] = "Triggered from KPDPWR_AND_RESIN (Simultaneous power key and reset line)",
	[6] = "Triggered from RESIN_N (Reset line/Volume Down Key)",
	[7] = "Triggered from KPDPWR_N (Long Power Key hold)",
	[8] = "N/A",
	[9] = "N/A",
	[10] = "N/A",
	[11] = "Triggered from CHARGER (Charger ENUM_TIMER, BOOT_DONE)",
	[12] = "Triggered from TFT (Thermal Fault Tolerance)",
	[13] = "Triggered from UVLO (Under Voltage Lock Out)",
	[14] = "Triggered from OTST3 (Overtemp)",
	[15] = "Triggered from STAGE3 (Stage 3 reset)",

	/* QPNP_PON_GEN2 FAULT reasons */
	[16] = "Triggered from GP_FAULT0",
	[17] = "Triggered from GP_FAULT1",
	[18] = "Triggered from GP_FAULT2",
	[19] = "Triggered from GP_FAULT3",
	[20] = "Triggered from MBG_FAULT",
	[21] = "Triggered from OVLO (Over Voltage Lock Out)",
	[22] = "Triggered from UVLO (Under Voltage Lock Out)",
	[23] = "Triggered from AVDD_RB",
	[24] = "N/A",
	[25] = "N/A",
	[26] = "N/A",
	[27] = "Triggered from FAULT_FAULT_N",
	[28] = "Triggered from FAULT_PBS_WATCHDOG_TO",
	[29] = "Triggered from FAULT_PBS_NACK",
	[30] = "Triggered from FAULT_RESTART_PON",
	[31] = "Triggered from OTST3 (Overtemp)",

	/* QPNP_PON_GEN2 S3_RESET reasons */
	[32] = "N/A",
	[33] = "N/A",
	[34] = "N/A",
	[35] = "N/A",
	[36] = "Triggered from S3_RESET_FAULT_N",
	[37] = "Triggered from S3_RESET_PBS_WATCHDOG_TO",
	[38] = "Triggered from S3_RESET_PBS_NACK",
	[39] = "Triggered from S3_RESET_KPDPWR_ANDOR_RESIN (power key and/or reset line)",
};

/*
 * On the kernel command line specify
 * qpnp-power-on.warm_boot=1 to indicate a warm
 * boot of the device.
 */
static int warm_boot;
module_param(warm_boot, int, 0);

static int
qpnp_pon_masked_write(struct qpnp_pon *pon, u16 addr, u8 mask, u8 val)
{
	int rc;
	u8 reg;

	rc = spmi_ext_register_readl(pon->spmi->ctrl, pon->spmi->sid,
							addr, &reg, 1);
	if (rc) {
		dev_err(&pon->spmi->dev,
			"Unable to read from addr=%hx, rc(%d)\n",
			addr, rc);
		return rc;
	}

	reg &= ~mask;
	reg |= val & mask;
	rc = spmi_ext_register_writel(pon->spmi->ctrl, pon->spmi->sid,
							addr, &reg, 1);
	if (rc)
		dev_err(&pon->spmi->dev,
			"Unable to write to addr=%hx, rc(%d)\n", addr, rc);
	return rc;
}

static bool is_pon_gen1(struct qpnp_pon *pon)
{
	return pon->subtype == PON_PRIMARY ||
			pon->subtype == PON_SECONDARY;
}

static bool is_pon_gen2(struct qpnp_pon *pon)
{
	return pon->subtype == PON_GEN2_PRIMARY ||
			pon->subtype == PON_GEN2_SECONDARY;
}

/**
 * qpnp_pon_set_restart_reason - Store device restart reason in PMIC register.
 *
 * Returns = 0 if PMIC feature is not available or store restart reason
 * successfully.
 * Returns > 0 for errors
 *
 * This function is used to store device restart reason in PMIC register.
 * It checks here to see if the restart reason register has been specified.
 * If it hasn't, this function should immediately return 0
 */
int qpnp_pon_set_restart_reason(enum pon_restart_reason reason)
{
	int rc = 0;
	struct qpnp_pon *pon = sys_reset_dev;

	if (!pon)
		return 0;

	if (!pon->store_hard_reset_reason)
		return 0;

	rc = qpnp_pon_masked_write(pon, QPNP_PON_SOFT_RB_SPARE(pon),
					PON_MASK(7, 2), (reason << 2));
	if (rc)
		dev_err(&pon->spmi->dev,
				"Unable to write to addr=%x, rc(%d)\n",
				QPNP_PON_SOFT_RB_SPARE(pon), rc);
	return rc;
}
EXPORT_SYMBOL(qpnp_pon_set_restart_reason);

/*
 * qpnp_pon_check_hard_reset_stored - Checks if the PMIC need to
 * store hard reset reason.
 *
 * Returns true if reset reason can be stored, false if it cannot be stored
 *
 */
bool qpnp_pon_check_hard_reset_stored(void)
{
	struct qpnp_pon *pon = sys_reset_dev;

	if (!pon)
		return false;

	return pon->store_hard_reset_reason;
}
EXPORT_SYMBOL(qpnp_pon_check_hard_reset_stored);

static int qpnp_pon_set_dbc(struct qpnp_pon *pon, u32 delay)
{
	int rc = 0;
	u32 delay_reg;

	if (delay == pon->dbc_time_us)
		goto out;
	if (pon->pon_input)
		mutex_lock(&pon->pon_input->mutex);

	if (delay < QPNP_PON_MIN_DBC_US)
		delay = QPNP_PON_MIN_DBC_US;
	else if (delay > QPNP_PON_MAX_DBC_US)
		delay = QPNP_PON_MAX_DBC_US;

	delay_reg = (delay << QPNP_PON_DELAY_BIT_SHIFT) / USEC_PER_SEC;
	delay_reg = ilog2(delay_reg);
	rc = qpnp_pon_masked_write(pon, QPNP_PON_DBC_CTL(pon),
					QPNP_PON_DBC_DELAY_MASK(pon),
					delay_reg);
	if (rc) {
		dev_err(&pon->spmi->dev, "Unable to set PON debounce\n");
		goto unlock;
	}

	pon->dbc_time_us = delay;

unlock:
	if (pon->pon_input)
		mutex_unlock(&pon->pon_input->mutex);
out:
	return rc;
}

static int qpnp_pon_get_dbc(struct qpnp_pon *pon, u32 *delay)
{
	int rc;
	u8 val;

	rc = spmi_ext_register_readl(pon->spmi->ctrl, pon->spmi->sid,
					QPNP_PON_DBC_CTL(pon), &val, 1);
	if (rc) {
		pr_err("Unable to read pon_dbc_ctl rc=%d\n", rc);
		return rc;
	}
	val &= QPNP_PON_DBC_DELAY_MASK(pon);

	*delay = USEC_PER_SEC /
		(1 << (QPNP_PON_DELAY_BIT_SHIFT - val));

	return rc;
}

static ssize_t qpnp_pon_dbc_show(struct device *dev,
				struct device_attribute *attr, char *buf)
{
	struct qpnp_pon *pon = dev_get_drvdata(dev);

	return snprintf(buf, QPNP_PON_BUFFER_SIZE, "%d\n", pon->dbc_time_us);
}

static ssize_t qpnp_pon_dbc_store(struct device *dev,
				struct device_attribute *attr,
				const char *buf, size_t size)
{
	struct qpnp_pon *pon = dev_get_drvdata(dev);
	u32 value;
	int rc;

	if (size > QPNP_PON_BUFFER_SIZE)
		return -EINVAL;

	rc = kstrtou32(buf, 10, &value);
	if (rc)
		return rc;

	rc = qpnp_pon_set_dbc(pon, value);
	if (rc < 0)
		return rc;

	return size;
}

static DEVICE_ATTR(debounce_us, 0664, qpnp_pon_dbc_show, qpnp_pon_dbc_store);

static int qpnp_pon_reset_config(struct qpnp_pon *pon,
		enum pon_power_off_type type)
{
	int rc;
	u16 rst_en_reg;

	if (pon->pon_ver == QPNP_PON_GEN1_V1)
		rst_en_reg = QPNP_PON_PS_HOLD_RST_CTL(pon);
	else
		rst_en_reg = QPNP_PON_PS_HOLD_RST_CTL2(pon);

	/*
	 * Based on the poweroff type set for a PON device through device tree
	 * change the type being configured into PS_HOLD_RST_CTL.
	 */
	switch (type) {
	case PON_POWER_OFF_WARM_RESET:
		if (pon->warm_reset_poff_type != -EINVAL)
			type = pon->warm_reset_poff_type;
		break;
	case PON_POWER_OFF_HARD_RESET:
		if (pon->hard_reset_poff_type != -EINVAL)
			type = pon->hard_reset_poff_type;
		break;
	case PON_POWER_OFF_SHUTDOWN:
		if (pon->shutdown_poff_type != -EINVAL)
			type = pon->shutdown_poff_type;
		break;
	default:
		break;
	}

	rc = qpnp_pon_masked_write(pon, rst_en_reg, QPNP_PON_RESET_EN, 0);
	if (rc)
		dev_err(&pon->spmi->dev,
			"Unable to write to addr=%hx, rc(%d)\n",
			rst_en_reg, rc);

	/*
	 * We need 10 sleep clock cycles here. But since the clock is
	 * internally generated, we need to add 50% tolerance to be
	 * conservative.
	 */
	udelay(500);

	rc = qpnp_pon_masked_write(pon, QPNP_PON_PS_HOLD_RST_CTL(pon),
				   QPNP_PON_POWER_OFF_MASK, type);
	if (rc)
		dev_err(&pon->spmi->dev,
			"Unable to write to addr=%x, rc(%d)\n",
				QPNP_PON_PS_HOLD_RST_CTL(pon), rc);

	rc = qpnp_pon_masked_write(pon, rst_en_reg, QPNP_PON_RESET_EN,
						    QPNP_PON_RESET_EN);
	if (rc)
		dev_err(&pon->spmi->dev,
			"Unable to write to addr=%hx, rc(%d)\n",
			rst_en_reg, rc);

	dev_dbg(&pon->spmi->dev, "power off type = 0x%02X\n", type);
	return rc;
}

/**
 * qpnp_pon_system_pwr_off - Configure system-reset PMIC for shutdown or reset
 * @type: Determines the type of power off to perform - shutdown, reset, etc
 *
 * This function will support configuring for multiple PMICs. In some cases, the
 * PON of secondary PMICs also needs to be configured. So this supports that
 * requirement. Once the system-reset and secondary PMIC is configured properly,
 * the MSM can drop PS_HOLD to activate the specified configuration. Note that
 * this function may be called from atomic context as in the case of the panic
 * notifier path and thus it should not rely on function calls that may sleep.
 */
int qpnp_pon_system_pwr_off(enum pon_power_off_type type)
{
	int rc = 0;
	struct qpnp_pon *pon = sys_reset_dev;
	struct qpnp_pon *tmp;
	unsigned long flags;

	if (!pon)
		return -ENODEV;

	rc = qpnp_pon_reset_config(pon, type);
	if (rc) {
		dev_err(&pon->spmi->dev, "Error configuring main PON rc: %d\n",
			rc);
		return rc;
	}

	/*
	 * Check if a secondary PON device needs to be configured. If it
	 * is available, configure that also as per the requested power off
	 * type
	 */
	spin_lock_irqsave(&spon_list_slock, flags);
	if (list_empty(&spon_dev_list))
		goto out;

	list_for_each_entry_safe(pon, tmp, &spon_dev_list, list) {
		dev_emerg(&pon->spmi->dev,
				"PMIC@SID%d: configuring PON for reset\n",
				pon->spmi->sid);
		rc = qpnp_pon_reset_config(pon, type);
		if (rc) {
			dev_err(&pon->spmi->dev, "Error configuring secondary PON rc: %d\n",
				rc);
			goto out;
		}
	}
out:
	spin_unlock_irqrestore(&spon_list_slock, flags);
	return rc;
}
EXPORT_SYMBOL(qpnp_pon_system_pwr_off);

/**
 * qpnp_pon_is_warm_reset - Checks if the PMIC went through a warm reset.
 *
 * Returns > 0 for warm resets, 0 for not warm reset, < 0 for errors
 *
 * Note that this function will only return the warm vs not-warm reset status
 * of the PMIC that is configured as the system-reset device.
 */
int qpnp_pon_is_warm_reset(void)
{
	struct qpnp_pon *pon = sys_reset_dev;

	if (!pon)
		return -EPROBE_DEFER;

	if (is_pon_gen1(pon) || pon->subtype == PON_1REG)
		return pon->warm_reset_reason1
			|| (pon->warm_reset_reason2 & QPNP_PON_WARM_RESET_TFT);
	else
		return pon->warm_reset_reason1;
}
EXPORT_SYMBOL(qpnp_pon_is_warm_reset);

int qpnp_pon_is_ps_hold_reset(void)
{
	struct qpnp_pon *pon = sys_reset_dev;
	int rc;
	u8 reg = 0;

	if (!pon)
		return 0;

	rc = spmi_ext_register_readl(pon->spmi->ctrl, pon->spmi->sid,
		QPNP_POFF_REASON1(pon), &reg, 1);
	if (rc) {
		dev_err(&pon->spmi->dev,
			"Unable to read addr=%x, rc(%d)\n",
			QPNP_POFF_REASON1(pon), rc);
		return 0;
	}

	/* The bit 1 is 1, means by PS_HOLD/MSM controlled shutdown */
	if (reg & 0x2)
		return 1;

	dev_info(&pon->spmi->dev,
		"hw_reset reason1 is 0x%x\n", reg);

	rc = spmi_ext_register_readl(pon->spmi->ctrl, pon->spmi->sid,
		QPNP_POFF_REASON2(pon), &reg, 1);

	dev_info(&pon->spmi->dev,
		"hw_reset reason2 is 0x%x\n", reg);
	return 0;
}
EXPORT_SYMBOL(qpnp_pon_is_ps_hold_reset);

int qpnp_pon_is_lpk(void)
{
	struct qpnp_pon *pon = sys_reset_dev;
	int rc;
	u8 reg = 0;

	if (!pon)
		return 0;

	rc = spmi_ext_register_readl(pon->spmi->ctrl, pon->spmi->sid,
		QPNP_POFF_REASON1(pon), &reg, 1);
	if (rc) {
		dev_err(&pon->spmi->dev,
			"Unable to read addr=%x, rc(%d)\n",
			QPNP_POFF_REASON1(pon), rc);
		return 0;
	}


	if (reg & 0x80)
		return 1;

	dev_info(&pon->spmi->dev,
	"hw_reset reason1 is 0x%x\n", reg);

	rc = spmi_ext_register_readl(pon->spmi->ctrl, pon->spmi->sid,
		QPNP_POFF_REASON2(pon), &reg, 1);

	dev_info(&pon->spmi->dev,
		"hw_reset reason2 is 0x%x\n", reg);
	return 0;
}
EXPORT_SYMBOL(qpnp_pon_is_lpk);

/**
 * qpnp_pon_wd_config - Disable the wd in a warm reset.
 * @enable: to enable or disable the PON watch dog
 *
 * Returns = 0 for operate successfully, < 0 for errors
 */
int qpnp_pon_wd_config(bool enable)
{
	struct qpnp_pon *pon = sys_reset_dev;
	int rc = 0;

	if (!pon)
		return -EPROBE_DEFER;

	rc = qpnp_pon_masked_write(pon, QPNP_PON_WD_RST_S2_CTL2(pon),
			QPNP_PON_WD_EN, enable ? QPNP_PON_WD_EN : 0);
	if (rc)
		dev_err(&pon->spmi->dev,
				"Unable to write to addr=%x, rc(%d)\n",
				QPNP_PON_WD_RST_S2_CTL2(pon), rc);

	return rc;
}
EXPORT_SYMBOL(qpnp_pon_wd_config);

static int qpnp_pon_get_trigger_config(enum pon_trigger_source pon_src,
							bool *enabled)
{
	struct qpnp_pon *pon = sys_reset_dev;
	int rc;
	u16 addr;
	u8 val;
	u8 mask;

	if (!pon)
		return -ENODEV;

	if (pon_src < PON_SMPL || pon_src > PON_KPDPWR_N) {
		dev_err(&pon->spmi->dev, "Invalid PON source\n");
		return -EINVAL;
	}

	addr = QPNP_PON_TRIGGER_EN(pon);
	mask = BIT(pon_src);
	if (is_pon_gen2(pon) && pon_src == PON_SMPL) {
		addr = QPNP_PON_SMPL_CTL(pon);
		mask = QPNP_PON_SMPL_EN;
	}

	rc = spmi_ext_register_readl(pon->spmi->ctrl, pon->spmi->sid,
							addr, &val, 1);
	if (rc)
		dev_err(&pon->spmi->dev,
			"Unable to read from addr=%hx, rc(%d)\n",
			addr, rc);
	else
		*enabled = !!(val & mask);

	return rc;
}

/**
 * qpnp_pon_trigger_config - Configures (enable/disable) the PON trigger source
 * @pon_src: PON source to be configured
 * @enable: to enable or disable the PON trigger
 *
 * This function configures the power-on trigger capability of a
 * PON source. If a specific PON trigger is disabled it cannot act
 * as a power-on source to the PMIC.
 */

int qpnp_pon_trigger_config(enum pon_trigger_source pon_src, bool enable)
{
	struct qpnp_pon *pon = sys_reset_dev;
	int rc;

	if (!pon)
		return -EPROBE_DEFER;

	if (pon_src < PON_SMPL || pon_src > PON_KPDPWR_N) {
		dev_err(&pon->spmi->dev, "Invalid PON source\n");
		return -EINVAL;
	}

	if (is_pon_gen2(pon) && pon_src == PON_SMPL) {
		rc = qpnp_pon_masked_write(pon, QPNP_PON_SMPL_CTL(pon),
			QPNP_PON_SMPL_EN, enable ? QPNP_PON_SMPL_EN : 0);
		if (rc)
			dev_err(&pon->spmi->dev, "Unable to write to addr=%x, rc(%d)\n",
				QPNP_PON_SMPL_CTL(pon), rc);
	} else {
		rc = qpnp_pon_masked_write(pon, QPNP_PON_TRIGGER_EN(pon),
				BIT(pon_src), enable ? BIT(pon_src) : 0);
		if (rc)
			dev_err(&pon->spmi->dev, "Unable to write to addr=%x, rc(%d)\n",
				QPNP_PON_TRIGGER_EN(pon), rc);
	}

	return rc;
}
EXPORT_SYMBOL(qpnp_pon_trigger_config);

/*
 * This function stores the PMIC warm reset reason register values. It also
 * clears these registers if the qcom,clear-warm-reset device tree property
 * is specified.
 */
static int qpnp_pon_store_and_clear_warm_reset(struct qpnp_pon *pon)
{
	int rc;
	u8 reg = 0;

	rc = spmi_ext_register_readl(pon->spmi->ctrl, pon->spmi->sid,
			QPNP_PON_WARM_RESET_REASON1(pon),
			&pon->warm_reset_reason1, 1);
	if (rc) {
		dev_err(&pon->spmi->dev, "Unable to read addr=%x, rc(%d)\n",
			QPNP_PON_WARM_RESET_REASON1(pon), rc);
		return rc;
	}

	if (is_pon_gen1(pon) || pon->subtype == PON_1REG) {
		rc = spmi_ext_register_readl(pon->spmi->ctrl, pon->spmi->sid,
				QPNP_PON_WARM_RESET_REASON2(pon),
				&pon->warm_reset_reason2, 1);
		if (rc) {
			dev_err(&pon->spmi->dev,
				"Unable to read addr=%x, rc(%d)\n",
				QPNP_PON_WARM_RESET_REASON2(pon), rc);
			return rc;
		}
	}

	if (of_property_read_bool(pon->spmi->dev.of_node,
					"qcom,clear-warm-reset")) {
		rc = spmi_ext_register_writel(pon->spmi->ctrl, pon->spmi->sid,
			QPNP_PON_WARM_RESET_REASON1(pon), &reg, 1);
		if (rc)
			dev_err(&pon->spmi->dev,
				"Unable to write to addr=%hx, rc(%d)\n",
				QPNP_PON_WARM_RESET_REASON1(pon), rc);
	}

	return 0;
}

static struct qpnp_pon_config *
qpnp_get_cfg(struct qpnp_pon *pon, u32 pon_type)
{
	int i;

	for (i = 0; i < pon->num_pon_config; i++) {
		if (pon_type == pon->pon_cfg[i].pon_type)
			return  &pon->pon_cfg[i];
	}

	return NULL;
}

static int
qpnp_pon_lpk_reset_type_change(struct qpnp_pon *pon, u32 reset_type)
{
	int rc = 0;
	struct qpnp_pon_config *lpkcfg = NULL;

	lpkcfg = qpnp_get_cfg(pon, PON_KPDPWR);
	if (!lpkcfg) {
		pr_debug("PMIC fail to get lpkcfg\n");
		return -EINVAL;
	}

	rc = qpnp_pon_masked_write(pon, lpkcfg->s2_cntl2_addr,
		QPNP_PON_S2_CNTL_EN, 0);
	if (rc) {
		pr_debug("PMIC Unable to configure S2 disable\n");
		return rc;
	}

	udelay(500);
	rc = qpnp_pon_masked_write(pon, lpkcfg->s2_cntl_addr,
		QPNP_PON_S2_CNTL_TYPE_MASK, reset_type);
	if (rc)
		pr_debug("PMIC Unable to configure s2"
			" warmreset. rc: %d\n", rc);
	rc = qpnp_pon_masked_write(pon, lpkcfg->s2_cntl2_addr,
		QPNP_PON_S2_CNTL_EN, QPNP_PON_S2_CNTL_EN);
	if (rc)
		pr_err("PMIC Unable to config s2"
			" enable. rc: %d\n", rc);

	return rc;
}

static int
qpnp_pon_input_dispatch(struct qpnp_pon *pon, u32 pon_type)
{
	int rc;
	struct qpnp_pon_config *cfg = NULL;
	u8 pon_rt_sts = 0, pon_rt_bit = 0;
	u32 key_status;
	u64 elapsed_us;

	cfg = qpnp_get_cfg(pon, pon_type);
	if (!cfg)
		return -EINVAL;

	/* Check if key reporting is supported */
	if (!cfg->key_code)
		return 0;

	if (pon->kpdpwr_dbc_enable && cfg->pon_type == PON_KPDPWR) {
		elapsed_us = ktime_us_delta(ktime_get(),
				pon->kpdpwr_last_release_time);
		if (elapsed_us < pon->dbc_time_us) {
			pr_debug("Ignoring kpdpwr event - within debounce time\n");
			return 0;
		}
	}

	/* check the RT status to get the current status of the line */
	rc = spmi_ext_register_readl(pon->spmi->ctrl, pon->spmi->sid,
				QPNP_PON_RT_STS(pon), &pon_rt_sts, 1);
	if (rc) {
		dev_err(&pon->spmi->dev, "Unable to read PON RT status\n");
		return rc;
	}

	switch (cfg->pon_type) {
	case PON_KPDPWR:
		pon_rt_bit = QPNP_PON_KPDPWR_N_SET;
		break;
	case PON_RESIN:
		pon_rt_bit = QPNP_PON_RESIN_N_SET;
		break;
	case PON_CBLPWR:
		pon_rt_bit = QPNP_PON_CBLPWR_N_SET;
		break;
	case PON_KPDPWR_RESIN:
		pon_rt_bit = QPNP_PON_KPDPWR_RESIN_BARK_N_SET;
		break;
	default:
		return -EINVAL;
	}

	if ((cfg->key_code == KEY_VOLUMEDOWN)
		&& (pon_rt_sts == (QPNP_PON_KPDPWR_N_SET|QPNP_PON_RESIN_N_SET))
		&& (pon_rt_bit == QPNP_PON_RESIN_N_SET)
		&& (pon->is_keycomb_pressed == false)) {
		pon->is_keycomb_pressed = true;
		qpnp_pon_lpk_reset_type_change(pon, 0x1);
		pr_debug("PMIC set warmreset for long power key by keycombo\n");
	}
	if ((cfg->key_code == KEY_VOLUMEDOWN)
		&& (pon_rt_sts == QPNP_PON_KPDPWR_N_SET)
		&& (pon_rt_bit == QPNP_PON_RESIN_N_SET)
		&& (pon->is_keycomb_pressed == true)) {
		pon->is_keycomb_pressed = false;
		qpnp_pon_lpk_reset_type_change(pon, 0x7);
		pr_debug("PMIC set hardreset for long power key by keycombo\n");
	}

	pr_debug("PMIC input: code=%d, sts=0x%hhx\n",
					cfg->key_code, pon_rt_sts);
	key_status = pon_rt_sts & pon_rt_bit;

	if (pon->kpdpwr_dbc_enable && cfg->pon_type == PON_KPDPWR) {
		if (!key_status)
			pon->kpdpwr_last_release_time = ktime_get();
	}

	/* simulate press event in case release event occured
	 * without a press event
	 */
	if (!cfg->old_state && !key_status) {
		input_report_key(pon->pon_input, cfg->key_code, 1);
		input_sync(pon->pon_input);
	}

	input_report_key(pon->pon_input, cfg->key_code, key_status);
	input_sync(pon->pon_input);

	cfg->old_state = !!key_status;

	return 0;
}

static irqreturn_t qpnp_kpdpwr_irq(int irq, void *_pon)
{
	int rc;
	struct qpnp_pon *pon = _pon;

	rc = qpnp_pon_input_dispatch(pon, PON_KPDPWR);
	if (rc)
		dev_err(&pon->spmi->dev, "Unable to send input event\n");

	return IRQ_HANDLED;
}

static irqreturn_t qpnp_kpdpwr_bark_irq(int irq, void *_pon)
{
	return IRQ_HANDLED;
}

static irqreturn_t qpnp_resin_irq(int irq, void *_pon)
{
	int rc;
	struct qpnp_pon *pon = _pon;

	wake_lock_timeout(&volume_down_wl, 3*HZ);
	rc = qpnp_pon_input_dispatch(pon, PON_RESIN);
	if (rc)
		dev_err(&pon->spmi->dev, "Unable to send input event\n");
	return IRQ_HANDLED;
}

static irqreturn_t qpnp_kpdpwr_resin_bark_irq(int irq, void *_pon)
{
	return IRQ_HANDLED;
}

static irqreturn_t qpnp_cblpwr_irq(int irq, void *_pon)
{
	int rc;
	struct qpnp_pon *pon = _pon;

	rc = qpnp_pon_input_dispatch(pon, PON_CBLPWR);
	if (rc)
		dev_err(&pon->spmi->dev, "Unable to send input event\n");

	return IRQ_HANDLED;
}

static void print_pon_reg(struct qpnp_pon *pon, u16 offset)
{
	int rc;
	u16 addr;
	u8 reg;

	addr = pon->base + offset;
	rc = spmi_ext_register_readl(pon->spmi->ctrl, pon->spmi->sid,
			addr, &reg, 1);
	if (rc)
		dev_emerg(&pon->spmi->dev,
				"Unable to read reg at 0x%04hx\n", addr);
	else
		dev_emerg(&pon->spmi->dev, "reg@0x%04hx: %02hhx\n", addr, reg);
}

#define PON_PBL_STATUS			0x7
#define PON_PON_REASON1(subtype)	PON_OFFSET(subtype, 0x8, 0xC0)
#define PON_PON_REASON2			0x9
#define PON_WARM_RESET_REASON1(subtype)	PON_OFFSET(subtype, 0xA, 0xC2)
#define PON_WARM_RESET_REASON2		0xB
#define PON_POFF_REASON1(subtype)	PON_OFFSET(subtype, 0xC, 0xC5)
#define PON_POFF_REASON2		0xD
#define PON_SOFT_RESET_REASON1(subtype)	PON_OFFSET(subtype, 0xE, 0xCB)
#define PON_SOFT_RESET_REASON2		0xF
#define PON_FAULT_REASON1		0xC8
#define PON_FAULT_REASON2		0xC9
#define PON_PMIC_WD_RESET_S1_TIMER	0x54
#define PON_PMIC_WD_RESET_S2_TIMER	0x55
static irqreturn_t qpnp_pmic_wd_bark_irq(int irq, void *_pon)
{
	struct qpnp_pon *pon = _pon;

	print_pon_reg(pon, PON_PBL_STATUS);
	print_pon_reg(pon, PON_PON_REASON1(pon->subtype));
	print_pon_reg(pon, PON_WARM_RESET_REASON1(pon->subtype));
	print_pon_reg(pon, PON_SOFT_RESET_REASON1(pon->subtype));
	print_pon_reg(pon, PON_POFF_REASON1(pon->subtype));
	if (is_pon_gen1(pon) || pon->subtype == PON_1REG) {
		print_pon_reg(pon, PON_PON_REASON2);
		print_pon_reg(pon, PON_WARM_RESET_REASON2);
		print_pon_reg(pon, PON_POFF_REASON2);
		print_pon_reg(pon, PON_SOFT_RESET_REASON2);
	} else {
		print_pon_reg(pon, PON_FAULT_REASON1);
		print_pon_reg(pon, PON_FAULT_REASON2);
	}
	print_pon_reg(pon, PON_PMIC_WD_RESET_S1_TIMER);
	print_pon_reg(pon, PON_PMIC_WD_RESET_S2_TIMER);
	panic("PMIC Watch dog triggered");

	return IRQ_HANDLED;
}

static void bark_work_func(struct work_struct *work)
{
	int rc;
	u8 pon_rt_sts = 0;
	struct qpnp_pon_config *cfg;
	struct qpnp_pon *pon =
		container_of(work, struct qpnp_pon, bark_work.work);

	cfg = qpnp_get_cfg(pon, PON_RESIN);
	if (!cfg) {
		dev_err(&pon->spmi->dev, "Invalid config pointer\n");
		goto err_return;
	}

	/* enable reset */
	rc = qpnp_pon_masked_write(pon, cfg->s2_cntl2_addr,
				QPNP_PON_S2_CNTL_EN, QPNP_PON_S2_CNTL_EN);
	if (rc) {
		dev_err(&pon->spmi->dev, "Unable to configure S2 enable\n");
		goto err_return;
	}
	/* bark RT status update delay */
	msleep(100);
	/* read the bark RT status */
	rc = spmi_ext_register_readl(pon->spmi->ctrl, pon->spmi->sid,
				QPNP_PON_RT_STS(pon), &pon_rt_sts, 1);
	if (rc) {
		dev_err(&pon->spmi->dev, "Unable to read PON RT status\n");
		goto err_return;
	}

	if (!(pon_rt_sts & QPNP_PON_RESIN_BARK_N_SET)) {
		/* report the key event and enable the bark IRQ */
		input_report_key(pon->pon_input, cfg->key_code, 0);
		input_sync(pon->pon_input);
		enable_irq(cfg->bark_irq);
	} else {
		/* disable reset */
		rc = qpnp_pon_masked_write(pon, cfg->s2_cntl2_addr,
				QPNP_PON_S2_CNTL_EN, 0);
		if (rc) {
			dev_err(&pon->spmi->dev,
				"Unable to configure S2 enable\n");
			goto err_return;
		}
		/* re-arm the work */
		schedule_delayed_work(&pon->bark_work, QPNP_KEY_STATUS_DELAY);
	}

err_return:
	return;
}

static irqreturn_t qpnp_resin_bark_irq(int irq, void *_pon)
{
	int rc;
	struct qpnp_pon *pon = _pon;
	struct qpnp_pon_config *cfg;

	/* disable the bark interrupt */
	disable_irq_nosync(irq);

	cfg = qpnp_get_cfg(pon, PON_RESIN);
	if (!cfg) {
		dev_err(&pon->spmi->dev, "Invalid config pointer\n");
		goto err_exit;
	}

	/* disable reset */
	rc = qpnp_pon_masked_write(pon, cfg->s2_cntl2_addr,
					QPNP_PON_S2_CNTL_EN, 0);
	if (rc) {
		dev_err(&pon->spmi->dev, "Unable to configure S2 enable\n");
		goto err_exit;
	}

	/* report the key event */
	input_report_key(pon->pon_input, cfg->key_code, 1);
	input_sync(pon->pon_input);
	/* schedule work to check the bark status for key-release */
	schedule_delayed_work(&pon->bark_work, QPNP_KEY_STATUS_DELAY);
err_exit:
	return IRQ_HANDLED;
}

static int
qpnp_config_pull(struct qpnp_pon *pon, struct qpnp_pon_config *cfg)
{
	int rc;
	u8 pull_bit;

	switch (cfg->pon_type) {
	case PON_KPDPWR:
		pull_bit = QPNP_PON_KPDPWR_PULL_UP;
		break;
	case PON_RESIN:
		pull_bit = QPNP_PON_RESIN_PULL_UP;
		break;
	case PON_CBLPWR:
		pull_bit = QPNP_PON_CBLPWR_PULL_UP;
		break;
	case PON_KPDPWR_RESIN:
		pull_bit = QPNP_PON_KPDPWR_PULL_UP | QPNP_PON_RESIN_PULL_UP;
		break;
	default:
		return -EINVAL;
	}

	rc = qpnp_pon_masked_write(pon, QPNP_PON_PULL_CTL(pon),
				pull_bit, cfg->pull_up ? pull_bit : 0);
	if (rc)
		dev_err(&pon->spmi->dev, "Unable to config pull-up\n");

	return rc;
}

static int
qpnp_config_reset(struct qpnp_pon *pon, struct qpnp_pon_config *cfg)
{
	int rc;
	u8 i;
	u16 s1_timer_addr, s2_timer_addr;

	switch (cfg->pon_type) {
	case PON_KPDPWR:
		s1_timer_addr = QPNP_PON_KPDPWR_S1_TIMER(pon);
		s2_timer_addr = QPNP_PON_KPDPWR_S2_TIMER(pon);
		break;
	case PON_RESIN:
		s1_timer_addr = QPNP_PON_RESIN_S1_TIMER(pon);
		s2_timer_addr = QPNP_PON_RESIN_S2_TIMER(pon);
		break;
	case PON_KPDPWR_RESIN:
		s1_timer_addr = QPNP_PON_KPDPWR_RESIN_S1_TIMER(pon);
		s2_timer_addr = QPNP_PON_KPDPWR_RESIN_S2_TIMER(pon);
		break;
	default:
		return -EINVAL;
	}
	/* disable S2 reset */
	rc = qpnp_pon_masked_write(pon, cfg->s2_cntl2_addr,
				QPNP_PON_S2_CNTL_EN, 0);
	if (rc) {
		dev_err(&pon->spmi->dev, "Unable to configure S2 enable\n");
		return rc;
	}

	usleep_range(100, 120);

	/* configure s1 timer, s2 timer and reset type */
	for (i = 0; i < PON_S1_COUNT_MAX + 1; i++) {
		if (cfg->s1_timer <= s1_delay[i])
			break;
	}
	rc = qpnp_pon_masked_write(pon, s1_timer_addr,
				QPNP_PON_S1_TIMER_MASK, i);
	if (rc) {
		dev_err(&pon->spmi->dev, "Unable to configure S1 timer\n");
		return rc;
	}

	i = 0;
	if (cfg->s2_timer) {
		i = cfg->s2_timer / 10;
		i = ilog2(i + 1);
	}

	rc = qpnp_pon_masked_write(pon, s2_timer_addr,
				QPNP_PON_S2_TIMER_MASK, i);
	if (rc) {
		dev_err(&pon->spmi->dev, "Unable to configure S2 timer\n");
		return rc;
	}

	rc = qpnp_pon_masked_write(pon, cfg->s2_cntl_addr,
				QPNP_PON_S2_CNTL_TYPE_MASK, (u8)cfg->s2_type);
	if (rc) {
		dev_err(&pon->spmi->dev, "Unable to configure S2 reset type\n");
		return rc;
	}

	/* enable S2 reset */
	rc = qpnp_pon_masked_write(pon, cfg->s2_cntl2_addr,
				QPNP_PON_S2_CNTL_EN, QPNP_PON_S2_CNTL_EN);
	if (rc) {
		dev_err(&pon->spmi->dev, "Unable to configure S2 enable\n");
		return rc;
	}

	return 0;
}

static int
qpnp_pon_request_irqs(struct qpnp_pon *pon, struct qpnp_pon_config *cfg)
{
	int rc = 0;

	switch (cfg->pon_type) {
	case PON_KPDPWR:
		rc = devm_request_irq(&pon->spmi->dev, cfg->state_irq,
							qpnp_kpdpwr_irq,
				IRQF_TRIGGER_RISING | IRQF_TRIGGER_FALLING,
						"qpnp_kpdpwr_status", pon);
		if (rc < 0) {
			dev_err(&pon->spmi->dev, "Can't request %d IRQ\n",
							cfg->state_irq);
			return rc;
		}
		if (cfg->use_bark) {
			rc = devm_request_irq(&pon->spmi->dev, cfg->bark_irq,
						qpnp_kpdpwr_bark_irq,
						IRQF_TRIGGER_RISING,
						"qpnp_kpdpwr_bark", pon);
			if (rc < 0) {
				dev_err(&pon->spmi->dev,
					"Can't request %d IRQ\n",
						cfg->bark_irq);
				return rc;
			}
		}
		break;
	case PON_RESIN:
		rc = devm_request_irq(&pon->spmi->dev, cfg->state_irq,
							qpnp_resin_irq,
				IRQF_TRIGGER_RISING | IRQF_TRIGGER_FALLING,
						"qpnp_resin_status", pon);
		if (rc < 0) {
			dev_err(&pon->spmi->dev, "Can't request %d IRQ\n",
							cfg->state_irq);
			return rc;
		}
		if (cfg->use_bark) {
			rc = devm_request_irq(&pon->spmi->dev, cfg->bark_irq,
						qpnp_resin_bark_irq,
						IRQF_TRIGGER_RISING,
						"qpnp_resin_bark", pon);
			if (rc < 0) {
				dev_err(&pon->spmi->dev,
					"Can't request %d IRQ\n",
						cfg->bark_irq);
				return rc;
			}
		}
		break;
	case PON_CBLPWR:
		rc = devm_request_irq(&pon->spmi->dev, cfg->state_irq,
							qpnp_cblpwr_irq,
				IRQF_TRIGGER_RISING | IRQF_TRIGGER_FALLING,
					"qpnp_cblpwr_status", pon);
		if (rc < 0) {
			dev_err(&pon->spmi->dev, "Can't request %d IRQ\n",
							cfg->state_irq);
			return rc;
		}
		break;
	case PON_KPDPWR_RESIN:
		if (cfg->use_bark) {
			rc = devm_request_irq(&pon->spmi->dev, cfg->bark_irq,
					qpnp_kpdpwr_resin_bark_irq,
					IRQF_TRIGGER_RISING,
					"qpnp_kpdpwr_resin_bark", pon);
			if (rc < 0) {
				dev_err(&pon->spmi->dev,
					"Can't request %d IRQ\n",
						cfg->bark_irq);
				return rc;
			}
		}
		break;
	default:
		return -EINVAL;
	}

	/* mark the interrupts wakeable if they support linux-key */
	if (cfg->key_code) {
		enable_irq_wake(cfg->state_irq);
		/* special handling for RESIN due to a hardware bug */
		if (cfg->pon_type == PON_RESIN && cfg->support_reset)
			enable_irq_wake(cfg->bark_irq);
	}

	return rc;
}

static int
qpnp_pon_config_input(struct qpnp_pon *pon,  struct qpnp_pon_config *cfg)
{
	if (!pon->pon_input) {
		pon->pon_input = input_allocate_device();
		if (!pon->pon_input) {
			dev_err(&pon->spmi->dev,
				"Can't allocate pon input device\n");
			return -ENOMEM;
		}
		pon->pon_input->name = "qpnp_pon";
		pon->pon_input->phys = "qpnp_pon/input0";
	}

	/* don't send dummy release event when system resumes */
	__set_bit(INPUT_PROP_NO_DUMMY_RELEASE, pon->pon_input->propbit);
	input_set_capability(pon->pon_input, EV_KEY, cfg->key_code);

	return 0;
}

static int qpnp_pon_config_init(struct qpnp_pon *pon)
{
	int rc = 0, i = 0, pmic_wd_bark_irq;
	struct device_node *pp = NULL;
	struct qpnp_pon_config *cfg;
	u8 pmic_type;
	u8 revid_rev4;

	if (!pon->num_pon_config) {
		dev_dbg(&pon->spmi->dev, "num_pon_config: %d\n",
			pon->num_pon_config);
		return 0;
	}

	/* iterate through the list of pon configs */
	for_each_available_child_of_node(pon->spmi->dev.of_node, pp) {
		if (!of_find_property(pp, "qcom,pon-type", NULL))
			continue;

		cfg = &pon->pon_cfg[i++];

		rc = of_property_read_u32(pp, "qcom,pon-type", &cfg->pon_type);
		if (rc) {
			dev_err(&pon->spmi->dev, "PON type not specified\n");
			return rc;
		}

		switch (cfg->pon_type) {
		case PON_KPDPWR:
			cfg->state_irq = spmi_get_irq_byname(pon->spmi,
							NULL, "kpdpwr");
			if (cfg->state_irq < 0) {
				dev_err(&pon->spmi->dev,
					"Unable to get kpdpwr irq\n");
				return cfg->state_irq;
			}

			rc = of_property_read_u32(pp, "qcom,support-reset",
							&cfg->support_reset);

			if (rc) {
				if (rc == -EINVAL) {
					dev_dbg(&pon->spmi->dev,
						"'qcom,support-reset' DT property doesn't exist\n");
				 } else {
					dev_err(&pon->spmi->dev,
						"Unable to read 'qcom,support-reset'\n");
					return rc;
				}
			} else {
				cfg->config_reset = true;
			}

			cfg->use_bark = of_property_read_bool(pp,
							"qcom,use-bark");
			if (cfg->use_bark) {
				cfg->bark_irq = spmi_get_irq_byname(pon->spmi,
							NULL, "kpdpwr-bark");
				if (cfg->bark_irq < 0) {
					dev_err(&pon->spmi->dev,
					"Unable to get kpdpwr-bark irq\n");
					return cfg->bark_irq;
				}
			}

			/* If the value read from REVISION2 register is 0x00,
			   then there is a single register to control s2 reset.
			   Otherwise there are separate registers for s2 reset
			   type and s2 reset enable */
			if (pon->pon_ver == QPNP_PON_GEN1_V1) {
				cfg->s2_cntl_addr = cfg->s2_cntl2_addr =
					QPNP_PON_KPDPWR_S2_CNTL(pon);
			} else {
				cfg->s2_cntl_addr =
					QPNP_PON_KPDPWR_S2_CNTL(pon);
				cfg->s2_cntl2_addr =
					QPNP_PON_KPDPWR_S2_CNTL2(pon);
			}

			break;
		case PON_RESIN:
			cfg->state_irq = spmi_get_irq_byname(pon->spmi,
							NULL, "resin");
			if (cfg->state_irq < 0) {
				dev_err(&pon->spmi->dev,
					"Unable to get resin irq\n");
				return cfg->bark_irq;
			}

			rc = of_property_read_u32(pp, "qcom,support-reset",
							&cfg->support_reset);

			if (rc) {
				if (rc == -EINVAL) {
					dev_dbg(&pon->spmi->dev,
						"'qcom,support-reset' DT property doesn't exist\n");
				} else {
					dev_err(&pon->spmi->dev,
						"Unable to read 'qcom,support-reset'\n");
					return rc;
				}
			} else {
				cfg->config_reset = true;
			}

			cfg->use_bark = of_property_read_bool(pp,
							"qcom,use-bark");

			rc = spmi_ext_register_readl(pon->spmi->ctrl,
					pon->spmi->sid, PMIC_VERSION_REG,
							&pmic_type, 1);

			if (rc) {
				dev_err(&pon->spmi->dev,
					"Unable to read PMIC type\n");
				return rc;
			}

			if (pmic_type == PMIC_VER_8941) {

				rc = spmi_ext_register_readl(pon->spmi->ctrl,
					pon->spmi->sid, PMIC_VERSION_REV4_REG,
							&revid_rev4, 1);

				if (rc) {
					dev_err(&pon->spmi->dev,
					"Unable to read PMIC revision ID\n");
					return rc;
				}

				/*PM8941 V3 does not have harware bug. Hence
				bark is not required from PMIC versions 3.0*/
				if (!(revid_rev4 == PMIC8941_V1_REV4 ||
					revid_rev4 == PMIC8941_V2_REV4)) {
					cfg->support_reset = false;
					cfg->use_bark = false;
				}
			}

			if (cfg->use_bark) {
				cfg->bark_irq = spmi_get_irq_byname(pon->spmi,
							NULL, "resin-bark");
				if (cfg->bark_irq < 0) {
					dev_err(&pon->spmi->dev,
					"Unable to get resin-bark irq\n");
					return cfg->bark_irq;
				}
			}

			if (pon->pon_ver == QPNP_PON_GEN1_V1) {
				cfg->s2_cntl_addr = cfg->s2_cntl2_addr =
					QPNP_PON_RESIN_S2_CNTL(pon);
			} else {
				cfg->s2_cntl_addr =
					QPNP_PON_RESIN_S2_CNTL(pon);
				cfg->s2_cntl2_addr =
					QPNP_PON_RESIN_S2_CNTL2(pon);
			}

			break;
		case PON_CBLPWR:
			cfg->state_irq = spmi_get_irq_byname(pon->spmi,
							NULL, "cblpwr");
			if (cfg->state_irq < 0) {
				dev_err(&pon->spmi->dev,
						"Unable to get cblpwr irq\n");
				return rc;
			}
			break;
		case PON_KPDPWR_RESIN:
			rc = of_property_read_u32(pp, "qcom,support-reset",
							&cfg->support_reset);

			if (rc) {
				if (rc == -EINVAL) {
					dev_dbg(&pon->spmi->dev,
						"'qcom,support-reset' DT property doesn't exist\n");
				} else {
					dev_err(&pon->spmi->dev,
						"Unable to read 'qcom,support-reset'\n");
					return rc;
				}
			} else {
				cfg->config_reset = true;
			}

			cfg->use_bark = of_property_read_bool(pp,
							"qcom,use-bark");
			if (cfg->use_bark) {
				cfg->bark_irq = spmi_get_irq_byname(pon->spmi,
						NULL, "kpdpwr-resin-bark");
				if (cfg->bark_irq < 0) {
					dev_err(&pon->spmi->dev,
					"Unable to get kpdpwr-resin-bark irq\n");
					return cfg->bark_irq;
				}
			}

			if (pon->pon_ver == QPNP_PON_GEN1_V1) {
				cfg->s2_cntl_addr = cfg->s2_cntl2_addr =
				QPNP_PON_KPDPWR_RESIN_S2_CNTL(pon);
			} else {
				cfg->s2_cntl_addr =
				QPNP_PON_KPDPWR_RESIN_S2_CNTL(pon);
				cfg->s2_cntl2_addr =
				QPNP_PON_KPDPWR_RESIN_S2_CNTL2(pon);
			}

			break;
		default:
			dev_err(&pon->spmi->dev, "PON RESET %d not supported",
								cfg->pon_type);
			return -EINVAL;
		}

		if (cfg->support_reset) {
			/*
			 * Get the reset parameters (bark debounce time and
			 * reset debounce time) for the reset line.
			 */
			rc = of_property_read_u32(pp, "qcom,s1-timer",
							&cfg->s1_timer);
			if (rc) {
				dev_err(&pon->spmi->dev,
					"Unable to read s1-timer\n");
				return rc;
			}
			if (cfg->s1_timer > QPNP_PON_S1_TIMER_MAX) {
				dev_err(&pon->spmi->dev,
					"Incorrect S1 debounce time\n");
				return -EINVAL;
			}
			rc = of_property_read_u32(pp, "qcom,s2-timer",
							&cfg->s2_timer);
			if (rc) {
				dev_err(&pon->spmi->dev,
					"Unable to read s2-timer\n");
				return rc;
			}
			if (cfg->s2_timer > QPNP_PON_S2_TIMER_MAX) {
				dev_err(&pon->spmi->dev,
					"Incorrect S2 debounce time\n");
				return -EINVAL;
			}
			rc = of_property_read_u32(pp, "qcom,s2-type",
							&cfg->s2_type);
			if (rc) {
				dev_err(&pon->spmi->dev,
					"Unable to read s2-type\n");
				return rc;
			}
			if (cfg->s2_type > QPNP_PON_RESET_TYPE_MAX) {
				dev_err(&pon->spmi->dev,
					"Incorrect reset type specified\n");
				return -EINVAL;
			}

		}
		/*
		 * Get the standard-key parameters. This might not be
		 * specified if there is no key mapping on the reset line.
		 */
		rc = of_property_read_u32(pp, "linux,code", &cfg->key_code);
		if (rc && rc != -EINVAL) {
			dev_err(&pon->spmi->dev,
				"Unable to read key-code\n");
			return rc;
		}
		/* Register key configuration */
		if (cfg->key_code) {
			rc = qpnp_pon_config_input(pon, cfg);
			if (rc < 0)
				return rc;
		}
		/* get the pull-up configuration */
		rc = of_property_read_u32(pp, "qcom,pull-up", &cfg->pull_up);
		if (rc && rc != -EINVAL) {
			dev_err(&pon->spmi->dev, "Unable to read pull-up\n");
			return rc;
		}
	}

	pmic_wd_bark_irq = spmi_get_irq_byname(pon->spmi, NULL, "pmic-wd-bark");
	/* request the pmic-wd-bark irq only if it is defined */
	if (pmic_wd_bark_irq >= 0) {
		rc = devm_request_irq(&pon->spmi->dev, pmic_wd_bark_irq,
					qpnp_pmic_wd_bark_irq,
					IRQF_TRIGGER_RISING,
					"qpnp_pmic_wd_bark", pon);
		if (rc < 0) {
			dev_err(&pon->spmi->dev,
				"Can't request %d IRQ\n",
					pmic_wd_bark_irq);
			goto free_input_dev;
		}
	}

	/* register the input device */
	if (pon->pon_input) {
		rc = input_register_device(pon->pon_input);
		if (rc) {
			dev_err(&pon->spmi->dev,
				"Can't register pon key: %d\n", rc);
			goto free_input_dev;
		}
	}

	for (i = 0; i < pon->num_pon_config; i++) {
		cfg = &pon->pon_cfg[i];
		/* Configure the pull-up */
		rc = qpnp_config_pull(pon, cfg);
		if (rc) {
			dev_err(&pon->spmi->dev, "Unable to config pull-up\n");
			goto unreg_input_dev;
		}

		if (cfg->config_reset) {
			/* Configure the reset-configuration */
			if (cfg->support_reset) {
				rc = qpnp_config_reset(pon, cfg);
				if (rc) {
					dev_err(&pon->spmi->dev,
						"Unable to config pon reset\n");
					goto unreg_input_dev;
				}
			} else {
				if (cfg->pon_type != PON_CBLPWR) {
					/* disable S2 reset */
					rc = qpnp_pon_masked_write(pon,
						cfg->s2_cntl2_addr,
						QPNP_PON_S2_CNTL_EN, 0);
					if (rc) {
						dev_err(&pon->spmi->dev,
							"Unable to disable S2 reset\n");
						goto unreg_input_dev;
					}
				}
			}
		}

		rc = qpnp_pon_request_irqs(pon, cfg);
		if (rc) {
			dev_err(&pon->spmi->dev, "Unable to request-irq's\n");
			goto unreg_input_dev;
		}
	}

	device_init_wakeup(&pon->spmi->dev, 1);

	return rc;

unreg_input_dev:
	if (pon->pon_input)
		input_unregister_device(pon->pon_input);
free_input_dev:
	if (pon->pon_input)
		input_free_device(pon->pon_input);
	return rc;
}

static int pon_spare_regulator_enable(struct regulator_dev *rdev)
{
	int rc = 0;
	u8 value;
	struct pon_regulator *pon_reg = rdev_get_drvdata(rdev);

	pr_debug("reg %s enable addr: %x bit: %d\n", rdev->desc->name,
		pon_reg->addr, pon_reg->bit);

	value = BIT(pon_reg->bit) & 0xFF;
	rc = qpnp_pon_masked_write(pon_reg->pon, pon_reg->pon->base +
				pon_reg->addr, value, value);
	if (rc)
		dev_err(&pon_reg->pon->spmi->dev, "Unable to write to %x\n",
			pon_reg->pon->base + pon_reg->addr);
	else
		pon_reg->enabled = true;
	return rc;
}

static int pon_spare_regulator_disable(struct regulator_dev *rdev)
{
	int rc = 0;
	u8 mask;
	struct pon_regulator *pon_reg = rdev_get_drvdata(rdev);

	pr_debug("reg %s disable addr: %x bit: %d\n", rdev->desc->name,
		pon_reg->addr, pon_reg->bit);

	mask = BIT(pon_reg->bit) & 0xFF;
	rc = qpnp_pon_masked_write(pon_reg->pon, pon_reg->pon->base +
				pon_reg->addr, mask, 0);
	if (rc)
		dev_err(&pon_reg->pon->spmi->dev, "Unable to write to %x\n",
			pon_reg->pon->base + pon_reg->addr);
	else
		pon_reg->enabled = false;
	return rc;
}

static int pon_spare_regulator_is_enable(struct regulator_dev *rdev)
{
	struct pon_regulator *pon_reg = rdev_get_drvdata(rdev);

	return pon_reg->enabled;
}

struct regulator_ops pon_spare_reg_ops = {
	.enable		= pon_spare_regulator_enable,
	.disable	= pon_spare_regulator_disable,
	.is_enabled	= pon_spare_regulator_is_enable,
};

static int pon_regulator_init(struct qpnp_pon *pon)
{
	int rc = 0, i = 0;
	struct regulator_init_data *init_data;
	struct regulator_config reg_cfg = {};
	struct device_node *node = NULL;
	struct device *dev = &pon->spmi->dev;
	struct pon_regulator *pon_reg;

	if (!pon->num_pon_reg)
		return 0;

	pon->pon_reg_cfg = devm_kcalloc(dev, pon->num_pon_reg,
					sizeof(*(pon->pon_reg_cfg)),
					GFP_KERNEL);

	if (!pon->pon_reg_cfg)
		return -ENOMEM;

	for_each_available_child_of_node(dev->of_node, node) {
		if (!of_find_property(node, "regulator-name", NULL))
			continue;

		pon_reg = &pon->pon_reg_cfg[i++];
		pon_reg->pon = pon;

		rc = of_property_read_u32(node, "qcom,pon-spare-reg-addr",
			&pon_reg->addr);
		if (rc) {
			dev_err(dev, "Unable to read address for regulator, rc=%d\n",
				rc);
			return rc;
		}

		rc = of_property_read_u32(node, "qcom,pon-spare-reg-bit",
			&pon_reg->bit);
		if (rc) {
			dev_err(dev, "Unable to read bit for regulator, rc=%d\n",
				rc);
			return rc;
		}

		init_data = of_get_regulator_init_data(dev, node);
		if (!init_data) {
			dev_err(dev, "regulator init data is missing\n");
			return -EINVAL;
		}
		init_data->constraints.valid_ops_mask
			|= REGULATOR_CHANGE_STATUS;

		if (!init_data->constraints.name) {
			dev_err(dev, "regulator-name is missing\n");
			return -EINVAL;
		}

		pon_reg->rdesc.owner = THIS_MODULE;
		pon_reg->rdesc.type = REGULATOR_VOLTAGE;
		pon_reg->rdesc.ops = &pon_spare_reg_ops;
		pon_reg->rdesc.name = init_data->constraints.name;

		reg_cfg.dev = dev;
		reg_cfg.init_data = init_data;
		reg_cfg.driver_data = pon_reg;
		reg_cfg.of_node = node;

		pon_reg->rdev = regulator_register(&pon_reg->rdesc, &reg_cfg);
		if (IS_ERR(pon_reg->rdev)) {
			rc = PTR_ERR(pon_reg->rdev);
			pon_reg->rdev = NULL;
			if (rc != -EPROBE_DEFER)
				dev_err(dev, "regulator_register failed, rc=%d\n",
					rc);
			return rc;
		}
	}
	return rc;
}

static bool smpl_en;

static int qpnp_pon_smpl_en_get(char *buf, const struct kernel_param *kp)
{
	bool enabled;
	int rc;

	rc = qpnp_pon_get_trigger_config(PON_SMPL, &enabled);
	if (rc < 0)
		return rc;

	return snprintf(buf, QPNP_PON_BUFFER_SIZE, "%d", enabled);
}

static int qpnp_pon_smpl_en_set(const char *val,
					const struct kernel_param *kp)
{
	int rc;

	rc = param_set_bool(val, kp);
	if (rc < 0) {
		pr_err("Unable to set smpl_en rc=%d\n", rc);
		return rc;
	}

	rc = qpnp_pon_trigger_config(PON_SMPL, *(bool *)kp->arg);
	return rc;
}

static struct kernel_param_ops smpl_en_ops = {
	.set = qpnp_pon_smpl_en_set,
	.get = qpnp_pon_smpl_en_get,
};

module_param_cb(smpl_en, &smpl_en_ops, &smpl_en, 0644);

static bool dload_on_uvlo;

static int qpnp_pon_debugfs_uvlo_dload_get(char *buf,
		const struct kernel_param *kp)
{
	struct qpnp_pon *pon = sys_reset_dev;
	int rc = 0;
	u8 reg;

	if (!pon)
		return -ENODEV;

	rc = spmi_ext_register_readl(pon->spmi->ctrl, pon->spmi->sid,
			QPNP_PON_XVDD_RB_SPARE(pon), &reg, 1);
	if (rc) {
		dev_err(&pon->spmi->dev,
			"Unable to read addr=%x, rc(%d)\n",
			QPNP_PON_XVDD_RB_SPARE(pon), rc);
		return rc;
	}

	return snprintf(buf, PAGE_SIZE, "%d",
			!!(QPNP_PON_UVLO_DLOAD_EN & reg));
}

static int qpnp_pon_debugfs_uvlo_dload_set(const char *val,
		const struct kernel_param *kp)
{
	struct qpnp_pon *pon = sys_reset_dev;
	int rc = 0;
	u8 reg;

	if (!pon)
		return -ENODEV;

	rc = param_set_bool(val, kp);
	if (rc) {
		pr_err("Unable to set bms_reset: %d\n", rc);
		return rc;
	}

	rc = spmi_ext_register_readl(pon->spmi->ctrl, pon->spmi->sid,
			QPNP_PON_XVDD_RB_SPARE(pon), &reg, 1);
	if (rc) {
		dev_err(&pon->spmi->dev,
			"Unable to read addr=%x, rc(%d)\n",
			QPNP_PON_XVDD_RB_SPARE(pon), rc);
		return rc;
	}

	reg &= ~QPNP_PON_UVLO_DLOAD_EN;
	if (*(bool *)kp->arg)
		reg |= QPNP_PON_UVLO_DLOAD_EN;

	rc = spmi_ext_register_writel(pon->spmi->ctrl, pon->spmi->sid,
			QPNP_PON_XVDD_RB_SPARE(pon), &reg, 1);
	if (rc) {
		dev_err(&pon->spmi->dev,
			"Unable to write to addr=%hx, rc(%d)\n",
				QPNP_PON_XVDD_RB_SPARE(pon), rc);
		return rc;
	}

	return 0;
}

static struct kernel_param_ops dload_on_uvlo_ops = {
	.set = qpnp_pon_debugfs_uvlo_dload_set,
	.get = qpnp_pon_debugfs_uvlo_dload_get,
};

module_param_cb(dload_on_uvlo, &dload_on_uvlo_ops, &dload_on_uvlo, 0644);

#if defined(CONFIG_DEBUG_FS)

static int qpnp_pon_debugfs_uvlo_get(void *data, u64 *val)
{
	struct qpnp_pon *pon = (struct qpnp_pon *) data;

	*val = pon->uvlo;

	return 0;
}

static int qpnp_pon_debugfs_uvlo_set(void *data, u64 val)
{
	struct qpnp_pon *pon = (struct qpnp_pon *) data;

	if (pon->pon_trigger_reason == PON_SMPL ||
		pon->pon_power_off_reason == QPNP_POFF_REASON_UVLO)
		panic("An UVLO was occurred.\n");
	pon->uvlo = val;

	return 0;
}

DEFINE_SIMPLE_ATTRIBUTE(qpnp_pon_debugfs_uvlo_fops, qpnp_pon_debugfs_uvlo_get,
			qpnp_pon_debugfs_uvlo_set, "0x%02llx\n");

static void qpnp_pon_debugfs_init(struct spmi_device *spmi)
{
	struct qpnp_pon *pon = dev_get_drvdata(&spmi->dev);
	struct dentry *ent;

	pon->debugfs = debugfs_create_dir(dev_name(&spmi->dev), NULL);
	if (!pon->debugfs) {
		dev_err(&pon->spmi->dev, "Unable to create debugfs directory\n");
	} else {
		ent = debugfs_create_file("uvlo_panic",
				S_IFREG | S_IWUSR | S_IRUGO,
				pon->debugfs, pon, &qpnp_pon_debugfs_uvlo_fops);
		if (!ent)
			dev_err(&pon->spmi->dev, "Unable to create uvlo_panic debugfs file.\n");
	}
}

static void qpnp_pon_debugfs_remove(struct spmi_device *spmi)
{
	struct qpnp_pon *pon = dev_get_drvdata(&spmi->dev);

	debugfs_remove_recursive(pon->debugfs);
}

#else

static void qpnp_pon_debugfs_init(struct spmi_device *spmi)
{}

static void qpnp_pon_debugfs_remove(struct spmi_device *spmi)
{}
#endif

static int read_gen2_pon_off_reason(struct qpnp_pon *pon, u16 *reason,
					int *reason_index_offset)
{
	int rc;
	u8 buf[2], reg;

	rc = spmi_ext_register_readl(pon->spmi->ctrl, pon->spmi->sid,
				QPNP_PON_OFF_REASON(pon),
				&reg, 1);
	if (rc) {
		dev_err(&pon->spmi->dev, "Unable to read PON_OFF_REASON reg rc:%d\n",
			rc);
		return rc;
	}

	if (reg & QPNP_GEN2_POFF_SEQ) {
		rc = spmi_ext_register_readl(pon->spmi->ctrl, pon->spmi->sid,
						QPNP_POFF_REASON1(pon),
						buf, 1);
		if (rc) {
			dev_err(&pon->spmi->dev, "Unable to read POFF_REASON1 reg rc:%d\n",
				rc);
			return rc;
		}
		*reason = buf[0];
		*reason_index_offset = 0;
	} else if (reg & QPNP_GEN2_FAULT_SEQ) {
		rc = spmi_ext_register_readl(pon->spmi->ctrl, pon->spmi->sid,
						QPNP_FAULT_REASON1(pon),
						buf, 2);
		if (rc) {
			dev_err(&pon->spmi->dev, "Unable to read FAULT_REASON regs rc:%d\n",
				rc);
			return rc;
		}
		*reason = buf[0] | (buf[1] << 8);
		*reason_index_offset = POFF_REASON_FAULT_OFFSET;
	} else if (reg & QPNP_GEN2_S3_RESET_SEQ) {
		rc = spmi_ext_register_readl(pon->spmi->ctrl, pon->spmi->sid,
						QPNP_S3_RESET_REASON(pon),
						buf, 1);
		if (rc) {
			dev_err(&pon->spmi->dev, "Unable to read S3_RESET_REASON reg rc:%d\n",
				rc);
			return rc;
		}
		*reason = buf[0];
		*reason_index_offset = POFF_REASON_S3_RESET_OFFSET;
	}

	return 0;
}

static int qpnp_pon_probe(struct spmi_device *spmi)
{
	struct qpnp_pon *pon;
	struct resource *pon_resource;
	struct device_node *node = NULL;
	u32 delay = 0, s3_debounce = 0;
	int rc, sys_reset, index;
	int reason_index_offset = 0;
	u8 pon_sts = 0, buf[2];
	u16 poff_sts = 0;
	const char *s3_src;
	u8 s3_src_reg;
	unsigned long flags;

	pon = devm_kzalloc(&spmi->dev, sizeof(struct qpnp_pon),
							GFP_KERNEL);
	if (!pon) {
		dev_err(&spmi->dev, "Can't allocate qpnp_pon\n");
		return -ENOMEM;
	}

	sys_reset = of_property_read_bool(spmi->dev.of_node,
						"qcom,system-reset");
	if (sys_reset && sys_reset_dev) {
		dev_err(&spmi->dev, "qcom,system-reset property can only be specified for one device on the system\n");
		return -EINVAL;
	} else if (sys_reset) {
		sys_reset_dev = pon;
	}

	pon->spmi = spmi;

	pon_resource = spmi_get_resource(spmi, NULL, IORESOURCE_MEM, 0);
	if (!pon_resource) {
		dev_err(&spmi->dev, "Unable to get PON base address\n");
		return -ENXIO;
	}
	pon->base = pon_resource->start;

	/* get the total number of pon configurations */
	for_each_available_child_of_node(spmi->dev.of_node, node) {
		if (of_find_property(node, "regulator-name", NULL)) {
			pon->num_pon_reg++;
		} else if (of_find_property(node, "qcom,pon-type", NULL)) {
			pon->num_pon_config++;
		} else {
			pr_err("Unknown sub-node\n");
			return -EINVAL;
		}
	}

	pr_debug("PON@SID %d: num_pon_config: %d num_pon_reg: %d\n",
		pon->spmi->sid, pon->num_pon_config, pon->num_pon_reg);

	rc = pon_regulator_init(pon);
	if (rc) {
		dev_err(&pon->spmi->dev, "Error in pon_regulator_init rc: %d\n",
			rc);
		return rc;
	}

	if (!pon->num_pon_config)
		/* No PON config., do not register the driver */
		dev_info(&spmi->dev, "No PON config. specified\n");
	else
		pon->pon_cfg = devm_kzalloc(&spmi->dev,
				sizeof(struct qpnp_pon_config) *
				pon->num_pon_config, GFP_KERNEL);

	/* Read PON_PERPH_SUBTYPE register to get PON type */
	rc = spmi_ext_register_readl(pon->spmi->ctrl, pon->spmi->sid,
				QPNP_PON_PERPH_SUBTYPE(pon),
				&pon->subtype, 1);
	if (rc) {
		dev_err(&pon->spmi->dev,
			"Unable to read PON_PERPH_SUBTYPE register rc: %d\n",
			rc);
		return rc;
	}

	/* Check if it is rev B */
	rc = spmi_ext_register_readl(pon->spmi->ctrl, pon->spmi->sid,
			QPNP_PON_REVISION2(pon), &pon->pon_ver, 1);
	if (rc) {
		dev_err(&pon->spmi->dev,
			"Unable to read addr=%x, rc(%d)\n",
			QPNP_PON_REVISION2(pon), rc);
		return rc;
	}
	if (is_pon_gen1(pon)) {
		if (pon->pon_ver == 0)
			pon->pon_ver = QPNP_PON_GEN1_V1;
		else
			pon->pon_ver = QPNP_PON_GEN1_V2;
	} else if (is_pon_gen2(pon)) {
		pon->pon_ver = QPNP_PON_GEN2;
	} else if (pon->subtype == PON_1REG) {
		pon->pon_ver = QPNP_PON_GEN1_V2;
	} else {
		dev_err(&pon->spmi->dev,
			"Invalid PON_PERPH_SUBTYPE value %x\n",
			pon->subtype);
		return -EINVAL;
	}

	pr_debug("%s: pon_subtype=%x, pon_version=%x\n", __func__,
			pon->subtype, pon->pon_ver);

	rc = qpnp_pon_store_and_clear_warm_reset(pon);
	if (rc) {
		dev_err(&pon->spmi->dev,
			"Unable to store/clear WARM_RESET_REASONx registers rc: %d\n",
			rc);
		return rc;
	}

	/* PON reason */
	rc = spmi_ext_register_readl(pon->spmi->ctrl, pon->spmi->sid,
				QPNP_PON_REASON1(pon), &pon_sts, 1);
	if (rc) {
		dev_err(&pon->spmi->dev, "Unable to read PON_REASON1 reg rc: %d\n",
			rc);
		return rc;
	}

	index = ffs(pon_sts) - 1;
	cold_boot = !qpnp_pon_is_warm_reset();
	if (index >= ARRAY_SIZE(qpnp_pon_reason) || index < 0) {
		dev_info(&pon->spmi->dev,
			"PMIC@SID%d Power-on reason: Unknown and '%s' boot\n",
			pon->spmi->sid, cold_boot ? "cold" : "warm");
	} else {
		pon->pon_trigger_reason = index;
		dev_info(&pon->spmi->dev,
			"PMIC@SID%d Power-on reason: %s and '%s' boot\n",
			pon->spmi->sid, qpnp_pon_reason[index],
			cold_boot ? "cold" : "warm");
	}

	/* POFF reason */
	if (!is_pon_gen1(pon) && pon->subtype != PON_1REG) {
		rc = read_gen2_pon_off_reason(pon, &poff_sts,
						&reason_index_offset);
		if (rc)
			return rc;
	} else {
		rc = spmi_ext_register_readl(pon->spmi->ctrl, pon->spmi->sid,
				QPNP_POFF_REASON1(pon),
				buf, 2);
		if (rc) {
			dev_err(&pon->spmi->dev, "Unable to read POFF_REASON regs rc:%d\n",
				rc);
			return rc;
		}
		poff_sts = buf[0] | (buf[1] << 8);
	}
	index = ffs(poff_sts) - 1 + reason_index_offset;
	if (index >= ARRAY_SIZE(qpnp_poff_reason) || index < 0) {
		dev_info(&pon->spmi->dev,
				"PMIC@SID%d: Unknown power-off reason\n",
				pon->spmi->sid);
	} else {
		pon->pon_power_off_reason = index;
		dev_info(&pon->spmi->dev,
				"PMIC@SID%d: Power-off reason: %s\n",
				pon->spmi->sid,
				qpnp_poff_reason[index]);
	}

	if (pon->pon_trigger_reason == PON_SMPL ||
		pon->pon_power_off_reason == QPNP_POFF_REASON_UVLO) {
		if (of_property_read_bool(spmi->dev.of_node,
						"qcom,uvlo-panic"))
			panic("An UVLO was occurred.");
	}

	/* program s3 debounce */
	rc = of_property_read_u32(pon->spmi->dev.of_node,
				"qcom,s3-debounce", &s3_debounce);
	if (rc) {
		if (rc != -EINVAL) {
			dev_err(&pon->spmi->dev, "Unable to read s3 timer rc:%d\n",
				rc);
			return rc;
		}
	} else {
		if (s3_debounce > QPNP_PON_S3_TIMER_SECS_MAX) {
			dev_info(&pon->spmi->dev,
				"Exceeded S3 max value, set it to max\n");
			s3_debounce = QPNP_PON_S3_TIMER_SECS_MAX;
		}

		/* 0 is a special value to indicate instant s3 reset */
		if (s3_debounce != 0)
			s3_debounce = ilog2(s3_debounce);

		/* s3 debounce is SEC_ACCESS register */
		rc = qpnp_pon_masked_write(pon, QPNP_PON_SEC_ACCESS(pon),
					0xFF, QPNP_PON_SEC_UNLOCK);
		if (rc) {
			dev_err(&spmi->dev, "Unable to do SEC_ACCESS rc:%d\n",
				rc);
			return rc;
		}

		rc = qpnp_pon_masked_write(pon, QPNP_PON_S3_DBC_CTL(pon),
				QPNP_PON_S3_DBC_DELAY_MASK, s3_debounce);
		if (rc) {
			dev_err(&spmi->dev, "Unable to set S3 debounce rc:%d\n",
				rc);
			return rc;
		}
	}

	/* program s3 source */
	s3_src = "kpdpwr-and-resin";
	rc = of_property_read_string(pon->spmi->dev.of_node,
				"qcom,s3-src", &s3_src);
	if (rc && rc != -EINVAL) {
		dev_err(&pon->spmi->dev, "Unable to read s3 timer rc: %d\n",
			rc);
		return rc;
	}

	if (!strcmp(s3_src, "kpdpwr"))
		s3_src_reg = QPNP_PON_S3_SRC_KPDPWR;
	else if (!strcmp(s3_src, "resin"))
		s3_src_reg = QPNP_PON_S3_SRC_RESIN;
	else if (!strcmp(s3_src, "kpdpwr-or-resin"))
		s3_src_reg = QPNP_PON_S3_SRC_KPDPWR_OR_RESIN;
	else /* default combination */
		s3_src_reg = QPNP_PON_S3_SRC_KPDPWR_AND_RESIN;

	/*
	 * S3 source is a write once register. If the register has
	 * been configured by bootloader then this operation will
	 * not be effective.
	 */
	rc = qpnp_pon_masked_write(pon, QPNP_PON_S3_SRC(pon),
			QPNP_PON_S3_SRC_MASK, s3_src_reg);
	if (rc) {
		dev_err(&spmi->dev, "Unable to program s3 source rc: %d\n", rc);
		return rc;
	}

	dev_set_drvdata(&spmi->dev, pon);

	INIT_DELAYED_WORK(&pon->bark_work, bark_work_func);

	/* register the PON configurations */
	rc = qpnp_pon_config_init(pon);
	if (rc) {
		dev_err(&spmi->dev,
			"Unable to initialize PON configurations rc: %d\n", rc);
		return rc;
	}

	rc = of_property_read_u32(pon->spmi->dev.of_node,
				"qcom,pon-dbc-delay", &delay);
	if (rc) {
		if (rc != -EINVAL) {
			dev_err(&spmi->dev, "Unable to read debounce delay rc: %d\n",
				rc);
			return rc;
		}
	} else {
		rc = qpnp_pon_set_dbc(pon, delay);
		if (rc) {
			dev_err(&spmi->dev,
				"Unable to set PON debounce delay rc=%d\n", rc);
			return rc;
		}
	}
	rc = qpnp_pon_get_dbc(pon, &pon->dbc_time_us);
	if (rc) {
		dev_err(&spmi->dev,
			"Unable to get PON debounce delay rc=%d\n", rc);
		return rc;
	}

	pon->kpdpwr_dbc_enable = of_property_read_bool(pon->spmi->dev.of_node,
					"qcom,kpdpwr-sw-debounce");

	rc = of_property_read_u32(pon->spmi->dev.of_node,
				"qcom,warm-reset-poweroff-type",
				&pon->warm_reset_poff_type);
	if (rc) {
		if (rc != -EINVAL) {
			dev_err(&spmi->dev, "Unable to read warm reset poweroff type rc: %d\n",
				rc);
			return rc;
		}
		pon->warm_reset_poff_type = -EINVAL;
	} else if (pon->warm_reset_poff_type <= PON_POWER_OFF_RESERVED ||
			pon->warm_reset_poff_type >= PON_POWER_OFF_MAX_TYPE) {
		dev_err(&spmi->dev, "Invalid warm-reset-poweroff-type\n");
		pon->warm_reset_poff_type = -EINVAL;
	}

	rc = of_property_read_u32(pon->spmi->dev.of_node,
				"qcom,hard-reset-poweroff-type",
				&pon->hard_reset_poff_type);
	if (rc) {
		if (rc != -EINVAL) {
			dev_err(&spmi->dev, "Unable to read hard reset poweroff type rc: %d\n",
				rc);
			return rc;
		}
		pon->hard_reset_poff_type = -EINVAL;
	} else if (pon->hard_reset_poff_type <= PON_POWER_OFF_RESERVED ||
			pon->hard_reset_poff_type >= PON_POWER_OFF_MAX_TYPE) {
		dev_err(&spmi->dev, "Invalid hard-reset-poweroff-type\n");
		pon->hard_reset_poff_type = -EINVAL;
	}

	rc = of_property_read_u32(pon->spmi->dev.of_node,
				"qcom,shutdown-poweroff-type",
				&pon->shutdown_poff_type);
	if (rc) {
		if (rc != -EINVAL) {
			dev_err(&spmi->dev, "Unable to read shutdown poweroff type rc: %d\n",
				rc);
			return rc;
		}
		pon->shutdown_poff_type = -EINVAL;
	} else if (pon->shutdown_poff_type <= PON_POWER_OFF_RESERVED ||
			pon->shutdown_poff_type >= PON_POWER_OFF_MAX_TYPE) {
		dev_err(&spmi->dev, "Invalid shutdown-poweroff-type\n");
		pon->shutdown_poff_type = -EINVAL;
	}

	rc = device_create_file(&spmi->dev, &dev_attr_debounce_us);
	if (rc) {
		dev_err(&spmi->dev, "sys file creation failed rc: %d\n",
			rc);
		return rc;
	}

	if (of_property_read_bool(spmi->dev.of_node,
					"qcom,pon-reset-off")) {
		rc = qpnp_pon_trigger_config(PON_CBLPWR_N, false);
		if (rc) {
			dev_err(&spmi->dev, "failed update the PON_CBLPWR %d\n",
				rc);
		}
	}

	if (of_property_read_bool(spmi->dev.of_node,
					"qcom,secondary-pon-reset")) {
		if (sys_reset) {
			dev_err(&spmi->dev, "qcom,system-reset property shouldn't be used along with qcom,secondary-pon-reset property\n");
			return -EINVAL;
		}
		spin_lock_irqsave(&spon_list_slock, flags);
		list_add(&pon->list, &spon_dev_list);
		spin_unlock_irqrestore(&spon_list_slock, flags);
		pon->is_spon = true;
	} else {
		boot_reason = ffs(pon_sts);
	}

	pon->is_keycomb_pressed = false;
	/* config whether store the hard reset reason */
	pon->store_hard_reset_reason = of_property_read_bool(
					spmi->dev.of_node,
					"qcom,store-hard-reset-reason");

	qpnp_pon_debugfs_init(spmi);
	/* if wake_lock not be initied, init it */
	if (volume_down_wl.ws.name != wake_lock_name)
		wake_lock_init(&volume_down_wl, WAKE_LOCK_SUSPEND, wake_lock_name);
	return 0;
}

static int qpnp_pon_remove(struct spmi_device *spmi)
{
	struct qpnp_pon *pon = dev_get_drvdata(&spmi->dev);
	unsigned long flags;

	device_remove_file(&spmi->dev, &dev_attr_debounce_us);

	cancel_delayed_work_sync(&pon->bark_work);

	if (pon->pon_input)
		input_unregister_device(pon->pon_input);
	qpnp_pon_debugfs_remove(spmi);
	if (pon->is_spon) {
		spin_lock_irqsave(&spon_list_slock, flags);
		list_del(&pon->list);
		spin_unlock_irqrestore(&spon_list_slock, flags);
	}
	wake_lock_destroy(&volume_down_wl);
	return 0;
}

static struct of_device_id spmi_match_table[] = {
	{ .compatible = "qcom,qpnp-power-on", },
	{}
};

static struct spmi_driver qpnp_pon_driver = {
	.driver		= {
		.name	= "qcom,qpnp-power-on",
		.of_match_table = spmi_match_table,
	},
	.probe		= qpnp_pon_probe,
	.remove		= qpnp_pon_remove,
};

static int __init qpnp_pon_init(void)
{
	return spmi_driver_register(&qpnp_pon_driver);
}
subsys_initcall(qpnp_pon_init);

static void __exit qpnp_pon_exit(void)
{
	return spmi_driver_unregister(&qpnp_pon_driver);
}
module_exit(qpnp_pon_exit);

MODULE_DESCRIPTION("QPNP PMIC POWER-ON driver");
MODULE_LICENSE("GPL v2");<|MERGE_RESOLUTION|>--- conflicted
+++ resolved
@@ -221,12 +221,9 @@
 	u8			warm_reset_reason2;
 	bool			is_spon;
 	bool			store_hard_reset_reason;
-<<<<<<< HEAD
 	bool			is_keycomb_pressed;
-=======
 	bool			kpdpwr_dbc_enable;
 	ktime_t			kpdpwr_last_release_time;
->>>>>>> 8c75fde3
 };
 
 static struct wake_lock volume_down_wl;
