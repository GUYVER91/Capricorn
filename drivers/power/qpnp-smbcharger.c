/* Copyright (c) 2014-2016 The Linux Foundation. All rights reserved.
 * Copyright (C) 2016 XiaoMi, Inc.
 *
 * This program is free software; you can redistribute it and/or modify
 * it under the terms of the GNU General Public License version 2 and
 * only version 2 as published by the Free Software Foundation.
 *
 * This program is distributed in the hope that it will be useful,
 * but WITHOUT ANY WARRANTY; without even the implied warranty of
 * MERCHANTABILITY or FITNESS FOR A PARTICULAR PURPOSE.  See the
 * GNU General Public License for more details.
 */
#define pr_fmt(fmt) "SMBCHG: %s: " fmt, __func__

#include <linux/spmi.h>
#include <linux/spinlock.h>
#include <linux/gpio.h>
#include <linux/errno.h>
#include <linux/delay.h>
#include <linux/module.h>
#include <linux/interrupt.h>
#include <linux/slab.h>
#include <linux/sched.h>
#include <linux/power_supply.h>
#include <linux/of.h>
#include <linux/of_gpio.h>
#include <linux/bitops.h>
#include <linux/regulator/driver.h>
#include <linux/regulator/of_regulator.h>
#include <linux/regulator/machine.h>
#include <linux/spmi.h>
#include <linux/printk.h>
#include <linux/ratelimit.h>
#include <linux/debugfs.h>
#include <linux/leds.h>
#include <linux/rtc.h>
#include <linux/qpnp/qpnp-adc.h>
#include <linux/batterydata-lib.h>
#include <linux/of_batterydata.h>
#include <linux/msm_bcl.h>
#include <linux/ktime.h>
#include "pmic-voter.h"
#include <linux/fb.h>

#if defined(CONFIG_FB)
static int fb_notifier_callback(struct notifier_block *self,
				unsigned long event, void *data);
#endif

/* Mask/Bit helpers */
#define _SMB_MASK(BITS, POS) \
	((unsigned char)(((1 << (BITS)) - 1) << (POS)))
#define SMB_MASK(LEFT_BIT_POS, RIGHT_BIT_POS) \
		_SMB_MASK((LEFT_BIT_POS) - (RIGHT_BIT_POS) + 1, \
				(RIGHT_BIT_POS))
/* Config registers */
struct smbchg_regulator {
	struct regulator_desc	rdesc;
	struct regulator_dev	*rdev;
};

struct parallel_usb_cfg {
	struct power_supply		*psy;
	int				min_current_thr_ma;
	int				min_9v_current_thr_ma;
	int				allowed_lowering_ma;
	int				current_max_ma;
	bool				avail;
	struct mutex			lock;
	int				initial_aicl_ma;
	ktime_t				last_disabled;
	bool				enabled_once;
};

struct ilim_entry {
	int vmin_uv;
	int vmax_uv;
	int icl_pt_ma;
	int icl_lv_ma;
	int icl_hv_ma;
};

struct ilim_map {
	int			num;
	struct ilim_entry	*entries;
};

struct smbchg_version_tables {
	const int			*dc_ilim_ma_table;
	int				dc_ilim_ma_len;
	const int			*usb_ilim_ma_table;
	int				usb_ilim_ma_len;
	const int			*iterm_ma_table;
	int				iterm_ma_len;
	const int			*fcc_comp_table;
	int				fcc_comp_len;
	const int			*aicl_rerun_period_table;
	int				aicl_rerun_period_len;
	int				rchg_thr_mv;
};

struct smbchg_chip {
	struct device			*dev;
	struct spmi_device		*spmi;
	int				schg_version;

	/* peripheral register address bases */
	u16				chgr_base;
	u16				bat_if_base;
	u16				usb_chgpth_base;
	u16				dc_chgpth_base;
	u16				otg_base;
	u16				misc_base;

	int				fake_battery_soc;
	u8				revision[4];

	/* configuration parameters */
	int				iterm_ma;
	int				usb_max_current_ma;
	int				typec_current_ma;
	int				dc_max_current_ma;
	int				dc_target_current_ma;
	int				cfg_fastchg_current_ma;
	int				fastchg_current_ma;
	int				vfloat_mv;
	int				fastchg_current_comp;
	int				float_voltage_comp;
	int				resume_delta_mv;
	int				safety_time;
	int				prechg_safety_time;
	int				bmd_pin_src;
	int				jeita_temp_hard_limit;
	int				aicl_rerun_period_s;
	bool				use_vfloat_adjustments;
	bool				iterm_disabled;
	bool				bmd_algo_disabled;
	bool				soft_vfloat_comp_disabled;
	bool				chg_enabled;
	bool				charge_unknown_battery;
	bool				chg_inhibit_en;
	bool				chg_inhibit_source_fg;
	bool				low_volt_dcin;
	bool				cfg_chg_led_support;
	bool				cfg_chg_led_sw_ctrl;
	bool				vbat_above_headroom;
	bool				force_aicl_rerun;
	bool				hvdcp3_supported;
	bool				allow_hvdcp3_detection;
	bool				restricted_charging;
	bool				skip_usb_suspend_for_fake_battery;
	bool				hvdcp_not_supported;
	bool				otg_pinctrl;
	bool				cfg_override_usb_current;
	u8				original_usbin_allowance;
	struct parallel_usb_cfg		parallel;
	struct delayed_work		parallel_en_work;
	struct dentry			*debug_root;
	struct smbchg_version_tables	tables;

#if defined(CONFIG_FB)
	struct notifier_block 		fb_notif;
	struct delayed_work		screen_on_work;
	bool				screen_on;
	bool				checking_in_progress;
#endif
	/* wipower params */
	struct ilim_map			wipower_default;
	struct ilim_map			wipower_pt;
	struct ilim_map			wipower_div2;
	struct qpnp_vadc_chip		*vadc_dev;
	bool				wipower_dyn_icl_avail;
	struct ilim_entry		current_ilim;
	struct mutex			wipower_config;
	bool				wipower_configured;
	struct qpnp_adc_tm_btm_param	param;

	/* flash current prediction */
	int				rpara_uohm;
	int				rslow_uohm;
	int				vled_max_uv;

	/* vfloat adjustment */
	int				max_vbat_sample;
	int				n_vbat_samples;

	/* status variables */
	int				max_pulse_allowed;
	int				wake_reasons;
	int				previous_soc;
	int				usb_online;
	bool				dc_present;
	bool				usb_present;
	bool				batt_present;
	int				otg_retries;
	ktime_t				otg_enable_time;
	bool				aicl_deglitch_short;
	bool				safety_timer_en;
	bool				aicl_complete;
	bool				usb_ov_det;
	bool				otg_pulse_skip_dis;
	const char			*battery_type;
	enum power_supply_type		usb_supply_type;
	bool				very_weak_charger;
	bool				parallel_charger_detected;
	bool				chg_otg_enabled;
	bool				flash_triggered;
	bool				flash_active;
	bool				icl_disabled;
	u32				wa_flags;
	int				usb_icl_delta;
	bool				typec_dfp;

	/* jeita and temperature */
	bool				batt_hot;
	bool				batt_cold;
	bool				batt_warm;
	bool				batt_cool;
	unsigned int			thermal_levels;
	unsigned int			therm_lvl_sel;
	unsigned int			*thermal_mitigation;

	/* irqs */
	int				batt_hot_irq;
	int				batt_warm_irq;
	int				batt_cool_irq;
	int				batt_cold_irq;
	int				batt_missing_irq;
	int				vbat_low_irq;
	int				chg_hot_irq;
	int				chg_term_irq;
	int				taper_irq;
	bool				taper_irq_enabled;
	struct mutex			taper_irq_lock;
	int				recharge_irq;
	int				fastchg_irq;
	int				wdog_timeout_irq;
	int				power_ok_irq;
	int				dcin_uv_irq;
	int				usbin_uv_irq;
	int				usbin_ov_irq;
	int				src_detect_irq;
	int				otg_fail_irq;
	int				otg_oc_irq;
	int				aicl_done_irq;
	int				usbid_change_irq;
	int				chg_error_irq;
	bool				enable_aicl_wake;

	/* psy */
	struct power_supply		*usb_psy;
	struct power_supply		batt_psy;
	struct power_supply		dc_psy;
	struct power_supply		*bms_psy;
	struct power_supply		*typec_psy;
	int				dc_psy_type;
	const char			*bms_psy_name;
	const char			*battery_psy_name;
	bool				psy_registered;

	struct smbchg_regulator		otg_vreg;
	struct smbchg_regulator		ext_otg_vreg;
	struct work_struct		usb_set_online_work;
	struct work_struct		late_init_work;
	struct delayed_work		vfloat_adjust_work;
	struct delayed_work		hvdcp_det_work;
	struct delayed_work		reg_work;
	spinlock_t			sec_access_lock;
	struct mutex			therm_lvl_lock;
	struct mutex			usb_set_online_lock;
	struct mutex			pm_lock;
	/* aicl deglitch workaround */
	unsigned long			first_aicl_seconds;
	int				aicl_irq_count;
	struct mutex			usb_status_lock;
	bool				hvdcp_3_det_ignore_uv;
	struct completion		src_det_lowered;
	struct completion		src_det_raised;
	struct completion		usbin_uv_lowered;
	struct completion		usbin_uv_raised;
	int				pulse_cnt;
	struct led_classdev		led_cdev;
	bool				skip_usb_notification;
	u32				vchg_adc_channel;
	struct qpnp_vadc_chip		*vchg_vadc_dev;

	/* voters */
	struct votable			*fcc_votable;
	struct votable			*usb_icl_votable;
	struct votable			*dc_icl_votable;
	struct votable			*usb_suspend_votable;
	struct votable			*dc_suspend_votable;
	struct votable			*battchg_suspend_votable;
	struct votable			*hw_aicl_rerun_disable_votable;
	struct votable			*hw_aicl_rerun_enable_indirect_votable;
	struct votable			*aicl_deglitch_short_votable;
};

enum qpnp_schg {
	QPNP_SCHG,
	QPNP_SCHG_LITE,
};

static char *version_str[] = {
	[QPNP_SCHG]		= "SCHG",
	[QPNP_SCHG_LITE]	= "SCHG_LITE",
};

enum pmic_subtype {
	PMI8994		= 10,
	PMI8950		= 17,
	PMI8996		= 19,
	PMI8937		= 55,
	PMI8940		= 64,
};

enum smbchg_wa {
	SMBCHG_AICL_DEGLITCH_WA = BIT(0),
	SMBCHG_HVDCP_9V_EN_WA	= BIT(1),
	SMBCHG_USB100_WA = BIT(2),
	SMBCHG_BATT_OV_WA = BIT(3),
	SMBCHG_CC_ESR_WA = BIT(4),
	SMBCHG_FLASH_ICL_DISABLE_WA = BIT(5),
	SMBCHG_RESTART_WA = BIT(6),
	SMBCHG_FLASH_BUCK_SWITCH_FREQ_WA = BIT(7),
	SMBCHG_ICL_CONTROL_WA = BIT(8),
};

enum print_reason {
	PR_REGISTER	= BIT(0),
	PR_INTERRUPT	= BIT(1),
	PR_STATUS	= BIT(2),
	PR_DUMP		= BIT(3),
	PR_PM		= BIT(4),
	PR_MISC		= BIT(5),
	PR_WIPOWER	= BIT(6),
	PR_TYPEC	= BIT(7),
};

enum wake_reason {
	PM_PARALLEL_CHECK = BIT(0),
	PM_REASON_VFLOAT_ADJUST = BIT(1),
	PM_ESR_PULSE = BIT(2),
	PM_PARALLEL_TAPER = BIT(3),
	PM_DETECT_HVDCP = BIT(4),
};

enum fcc_voters {
	ESR_PULSE_FCC_VOTER,
	BATT_TYPE_FCC_VOTER,
	RESTRICTED_CHG_FCC_VOTER,
	THERMAL_FCC_VOTER,
	NUM_FCC_VOTER,
};

enum icl_voters {
	PSY_ICL_VOTER,
	THERMAL_ICL_VOTER,
	HVDCP_ICL_VOTER,
	USER_ICL_VOTER,
	WEAK_CHARGER_ICL_VOTER,
	SW_AICL_ICL_VOTER,
	CHG_SUSPEND_WORKAROUND_ICL_VOTER,
	SHUTDOWN_WORKAROUND_ICL_VOTER,
	NUM_ICL_VOTER,
};

enum enable_voters {
	/* userspace has suspended charging altogether */
	USER_EN_VOTER,
	/*
	 * this specific path has been suspended through the power supply
	 * framework
	 */
	POWER_SUPPLY_EN_VOTER,
	/*
	 * the usb driver has suspended this path by setting a current limit
	 * of < 2MA
	 */
	USB_EN_VOTER,
	/*
	 * when a wireless charger comes online,
	 * the dc path is suspended for a second
	 */
	WIRELESS_EN_VOTER,
	/*
	 * the thermal daemon can suspend a charge path when the system
	 * temperature levels rise
	 */
	THERMAL_EN_VOTER,
	/*
	 * an external OTG supply is being used, suspend charge path so the
	 * charger does not accidentally try to charge from the external supply.
	 */
	OTG_EN_VOTER,
	/*
	 * the charger is very weak, do not draw any current from it
	 */
	WEAK_CHARGER_EN_VOTER,
	/*
	 * fake battery voter, if battery id-resistance around 7.5 Kohm
	 */
	FAKE_BATTERY_EN_VOTER,
	NUM_EN_VOTERS,
};

enum battchg_enable_voters {
	/* userspace has disabled battery charging */
	BATTCHG_USER_EN_VOTER,
	/* battery charging disabled while loading battery profiles */
	BATTCHG_UNKNOWN_BATTERY_EN_VOTER,
	NUM_BATTCHG_EN_VOTERS,
};

enum hw_aicl_rerun_enable_indirect_voters {
	/* enabled via device tree */
	DEFAULT_CONFIG_HW_AICL_VOTER,
	/* Varb workaround voter */
	VARB_WORKAROUND_VOTER,
	/* SHUTDOWN workaround voter */
	SHUTDOWN_WORKAROUND_VOTER,
	NUM_HW_AICL_RERUN_ENABLE_INDIRECT_VOTERS,
};

enum hw_aicl_rerun_disable_voters {
	/* the results from enabling clients */
	HW_AICL_RERUN_ENABLE_INDIRECT_VOTER,
	/* Weak charger voter */
	WEAK_CHARGER_HW_AICL_VOTER,
	NUM_HW_AICL_DISABLE_VOTERS,
};

enum aicl_short_deglitch_voters {
	/* Varb workaround voter */
	VARB_WORKAROUND_SHORT_DEGLITCH_VOTER,
	/* QC 2.0 */
	HVDCP_SHORT_DEGLITCH_VOTER,
	NUM_HW_SHORT_DEGLITCH_VOTERS,
};
static int smbchg_debug_mask;
module_param_named(
	debug_mask, smbchg_debug_mask, int, S_IRUSR | S_IWUSR
);

static int smbchg_parallel_en = 1;
module_param_named(
	parallel_en, smbchg_parallel_en, int, S_IRUSR | S_IWUSR
);

static int smbchg_main_chg_fcc_percent = 50;
module_param_named(
	main_chg_fcc_percent, smbchg_main_chg_fcc_percent,
	int, S_IRUSR | S_IWUSR
);

static int smbchg_main_chg_icl_percent = 60;
module_param_named(
	main_chg_icl_percent, smbchg_main_chg_icl_percent,
	int, S_IRUSR | S_IWUSR
);

static int smbchg_default_hvdcp_icl_ma = 1800;
module_param_named(
	default_hvdcp_icl_ma, smbchg_default_hvdcp_icl_ma,
	int, S_IRUSR | S_IWUSR
);

static int smbchg_default_hvdcp3_icl_ma = 3000;
module_param_named(
	default_hvdcp3_icl_ma, smbchg_default_hvdcp3_icl_ma,
	int, S_IRUSR | S_IWUSR
);

static int smbchg_default_dcp_icl_ma = 1800;
module_param_named(
	default_dcp_icl_ma, smbchg_default_dcp_icl_ma,
	int, S_IRUSR | S_IWUSR
);

static int wipower_dyn_icl_en;
module_param_named(
	dynamic_icl_wipower_en, wipower_dyn_icl_en,
	int, S_IRUSR | S_IWUSR
);

static int wipower_dcin_interval = ADC_MEAS1_INTERVAL_2P0MS;
module_param_named(
	wipower_dcin_interval, wipower_dcin_interval,
	int, S_IRUSR | S_IWUSR
);

#define WIPOWER_DEFAULT_HYSTERISIS_UV	250000
static int wipower_dcin_hyst_uv = WIPOWER_DEFAULT_HYSTERISIS_UV;
module_param_named(
	wipower_dcin_hyst_uv, wipower_dcin_hyst_uv,
	int, S_IRUSR | S_IWUSR
);

#define pr_smb(reason, fmt, ...)				\
	do {							\
		if (smbchg_debug_mask & (reason))		\
			pr_info_ratelimited(fmt, ##__VA_ARGS__);		\
		else						\
			pr_debug_ratelimited(fmt, ##__VA_ARGS__);		\
	} while (0)

#define pr_smb_rt(reason, fmt, ...)					\
	do {								\
		if (smbchg_debug_mask & (reason))			\
			pr_info_ratelimited(fmt, ##__VA_ARGS__);	\
		else							\
			pr_debug_ratelimited(fmt, ##__VA_ARGS__);	\
	} while (0)

static int smbchg_read(struct smbchg_chip *chip, u8 *val,
			u16 addr, int count)
{
	int rc = 0;
	struct spmi_device *spmi = chip->spmi;

	if (addr == 0) {
		dev_err(chip->dev, "addr cannot be zero addr=0x%02x sid=0x%02x rc=%d\n",
			addr, spmi->sid, rc);
		return -EINVAL;
	}

	rc = spmi_ext_register_readl(spmi->ctrl, spmi->sid, addr, val, count);
	if (rc) {
		dev_err(chip->dev, "spmi read failed addr=0x%02x sid=0x%02x rc=%d\n",
				addr, spmi->sid, rc);
		return rc;
	}
	return 0;
}

/*
 * Writes an arbitrary number of bytes to a specified register
 *
 * Do not use this function for register writes if possible. Instead use the
 * smbchg_masked_write function.
 *
 * The sec_access_lock must be held for all register writes and this function
 * does not do that. If this function is used, please hold the spinlock or
 * random secure access writes may fail.
 */
static int smbchg_write(struct smbchg_chip *chip, u8 *val,
			u16 addr, int count)
{
	int rc = 0;
	struct spmi_device *spmi = chip->spmi;

	if (addr == 0) {
		dev_err(chip->dev, "addr cannot be zero addr=0x%02x sid=0x%02x rc=%d\n",
			addr, spmi->sid, rc);
		return -EINVAL;
	}

	rc = spmi_ext_register_writel(spmi->ctrl, spmi->sid, addr, val, count);
	if (rc) {
		dev_err(chip->dev, "write failed addr=0x%02x sid=0x%02x rc=%d\n",
			addr, spmi->sid, rc);
		return rc;
	}

	return 0;
}

/*
 * Writes a register to the specified by the base and limited by the bit mask
 *
 * Do not use this function for register writes if possible. Instead use the
 * smbchg_masked_write function.
 *
 * The sec_access_lock must be held for all register writes and this function
 * does not do that. If this function is used, please hold the spinlock or
 * random secure access writes may fail.
 */
static int smbchg_masked_write_raw(struct smbchg_chip *chip, u16 base, u8 mask,
									u8 val)
{
	int rc;
	u8 reg;

	rc = smbchg_read(chip, &reg, base, 1);
	if (rc) {
		dev_err(chip->dev, "spmi read failed: addr=%03X, rc=%d\n",
				base, rc);
		return rc;
	}

	reg &= ~mask;
	reg |= val & mask;

	pr_smb(PR_REGISTER, "addr = 0x%x writing 0x%x\n", base, reg);

	rc = smbchg_write(chip, &reg, base, 1);
	if (rc) {
		dev_err(chip->dev, "spmi write failed: addr=%03X, rc=%d\n",
				base, rc);
		return rc;
	}

	return 0;
}

/*
 * Writes a register to the specified by the base and limited by the bit mask
 *
 * This function holds a spin lock to ensure secure access register writes goes
 * through. If the secure access unlock register is armed, any old register
 * write can unarm the secure access unlock, causing the next write to fail.
 *
 * Note: do not use this for sec_access registers. Instead use the function
 * below: smbchg_sec_masked_write
 */
static int smbchg_masked_write(struct smbchg_chip *chip, u16 base, u8 mask,
								u8 val)
{
	unsigned long flags;
	int rc;

	spin_lock_irqsave(&chip->sec_access_lock, flags);
	rc = smbchg_masked_write_raw(chip, base, mask, val);
	spin_unlock_irqrestore(&chip->sec_access_lock, flags);

	return rc;
}

/*
 * Unlocks sec access and writes to the register specified.
 *
 * This function holds a spin lock to exclude other register writes while
 * the two writes are taking place.
 */
#define SEC_ACCESS_OFFSET	0xD0
#define SEC_ACCESS_VALUE	0xA5
#define PERIPHERAL_MASK		0xFF
static int smbchg_sec_masked_write(struct smbchg_chip *chip, u16 base, u8 mask,
									u8 val)
{
	unsigned long flags;
	int rc;
	u16 peripheral_base = base & (~PERIPHERAL_MASK);

	spin_lock_irqsave(&chip->sec_access_lock, flags);

	rc = smbchg_masked_write_raw(chip, peripheral_base + SEC_ACCESS_OFFSET,
				SEC_ACCESS_VALUE, SEC_ACCESS_VALUE);
	if (rc) {
		dev_err(chip->dev, "Unable to unlock sec_access: %d", rc);
		goto out;
	}

	rc = smbchg_masked_write_raw(chip, base, mask, val);

out:
	spin_unlock_irqrestore(&chip->sec_access_lock, flags);
	return rc;
}

static void smbchg_stay_awake(struct smbchg_chip *chip, int reason)
{
	int reasons;

	mutex_lock(&chip->pm_lock);
	reasons = chip->wake_reasons | reason;
	if (reasons != 0 && chip->wake_reasons == 0) {
		pr_smb(PR_PM, "staying awake: 0x%02x (bit %d)\n",
				reasons, reason);
		pm_stay_awake(chip->dev);
	}
	chip->wake_reasons = reasons;
	mutex_unlock(&chip->pm_lock);
}

static void smbchg_relax(struct smbchg_chip *chip, int reason)
{
	int reasons;

	mutex_lock(&chip->pm_lock);
	reasons = chip->wake_reasons & (~reason);
	if (reasons == 0 && chip->wake_reasons != 0) {
		pr_smb(PR_PM, "relaxing: 0x%02x (bit %d)\n",
				reasons, reason);
		pm_relax(chip->dev);
	}
	chip->wake_reasons = reasons;
	mutex_unlock(&chip->pm_lock);
};

#if defined(CONFIG_FB)
static int smbchg_restricted_charging(struct smbchg_chip *chip, bool enable);
static void smbchg_screen_on_work(struct work_struct *work)
{
	struct smbchg_chip *chip = container_of(work,
				struct smbchg_chip,
				screen_on_work.work);

	if (chip->screen_on)
		smbchg_restricted_charging(chip, true);
	else
		smbchg_restricted_charging(chip, false);

	chip->checking_in_progress = false;
}

#define SCREEN_ON_CHECK_MS	90000
#define SCREEN_OFF_CHECK_MS	5000
static int fb_notifier_callback(struct notifier_block *self,
				 unsigned long event, void *data)
{
	struct fb_event *evdata = data;
	int screen_check_ms;
	int *blank;
	struct smbchg_chip *chip =
		container_of(self, struct smbchg_chip, fb_notif);

	/* if usb is not present , no actions */
	if (!chip->usb_present)
		return 0;

	if (evdata && evdata->data && event == FB_EVENT_BLANK) {
		blank = evdata->data;

		if (*blank == FB_BLANK_UNBLANK) {
			chip->screen_on = true;
			screen_check_ms = SCREEN_ON_CHECK_MS;
			pr_info("screen on\n");
		} else if (*blank == FB_BLANK_POWERDOWN) {
			chip->screen_on = false;
			screen_check_ms = SCREEN_OFF_CHECK_MS;
			pr_info("screen off\n");
		}

		if (!chip->checking_in_progress &&
				((*blank == FB_BLANK_UNBLANK) ||
				 (*blank == FB_BLANK_POWERDOWN))) {
			chip->checking_in_progress = true;
			schedule_delayed_work(&chip->screen_on_work,
				msecs_to_jiffies(screen_check_ms));
		}
	}

	return 0;
}
#endif

enum pwr_path_type {
	UNKNOWN = 0,
	PWR_PATH_BATTERY = 1,
	PWR_PATH_USB = 2,
	PWR_PATH_DC = 3,
};

#define PWR_PATH		0x08
#define PWR_PATH_MASK		0x03
static enum pwr_path_type smbchg_get_pwr_path(struct smbchg_chip *chip)
{
	int rc;
	u8 reg;

	rc = smbchg_read(chip, &reg, chip->usb_chgpth_base + PWR_PATH, 1);
	if (rc < 0) {
		dev_err(chip->dev, "Couldn't read PWR_PATH rc = %d\n", rc);
		return PWR_PATH_BATTERY;
	}

	return reg & PWR_PATH_MASK;
}

#define RID_STS				0xB
#define RID_MASK			0xF
#define IDEV_STS			0x8
#define RT_STS				0x10
#define USBID_MSB			0xE
#define USBIN_UV_BIT			BIT(0)
#define USBIN_OV_BIT			BIT(1)
#define USBIN_SRC_DET_BIT		BIT(2)
#define FMB_STS_MASK			SMB_MASK(3, 0)
#define USBID_GND_THRESHOLD		0x495
static bool is_otg_present_schg(struct smbchg_chip *chip)
{
	int rc;
	u8 reg;
	u8 usbid_reg[2];
	u16 usbid_val;
	/*
	 * After the falling edge of the usbid change interrupt occurs,
	 * there may still be some time before the ADC conversion for USB RID
	 * finishes in the fuel gauge. In the worst case, this could be up to
	 * 15 ms.
	 *
	 * Sleep for 20 ms (minimum msleep time) to wait for the conversion to
	 * finish and the USB RID status register to be updated before trying
	 * to detect OTG insertions.
	 */

	msleep(20);

	/*
	 * There is a problem with USBID conversions on PMI8994 revisions
	 * 2.0.0. As a workaround, check that the cable is not
	 * detected as factory test before enabling OTG.
	 */
	rc = smbchg_read(chip, &reg, chip->misc_base + IDEV_STS, 1);
	if (rc < 0) {
		dev_err(chip->dev, "Couldn't read IDEV_STS rc = %d\n", rc);
		return false;
	}

	if ((reg & FMB_STS_MASK) != 0) {
		pr_smb(PR_STATUS, "IDEV_STS = %02x, not ground\n", reg);
		return false;
	}

	rc = smbchg_read(chip, usbid_reg, chip->usb_chgpth_base + USBID_MSB, 2);
	if (rc < 0) {
		dev_err(chip->dev, "Couldn't read USBID rc = %d\n", rc);
		return false;
	}
	usbid_val = (usbid_reg[0] << 8) | usbid_reg[1];

	if (usbid_val > USBID_GND_THRESHOLD) {
		pr_smb(PR_STATUS, "USBID = 0x%04x, too high to be ground\n",
				usbid_val);
		return false;
	}

	rc = smbchg_read(chip, &reg, chip->usb_chgpth_base + RID_STS, 1);
	if (rc < 0) {
		dev_err(chip->dev,
				"Couldn't read usb rid status rc = %d\n", rc);
		return false;
	}

	pr_smb(PR_STATUS, "RID_STS = %02x\n", reg);

	return (reg & RID_MASK) == 0;
}

#define RID_GND_DET_STS			BIT(2)
static bool is_otg_present_schg_lite(struct smbchg_chip *chip)
{
	int rc;
	u8 reg;

	rc = smbchg_read(chip, &reg, chip->otg_base + RT_STS, 1);
	if (rc < 0) {
		dev_err(chip->dev,
			"Couldn't read otg RT status rc = %d\n", rc);
		return false;
	}

	return !!(reg & RID_GND_DET_STS);
}

static bool is_otg_present(struct smbchg_chip *chip)
{
	if (chip->schg_version == QPNP_SCHG_LITE)
		return is_otg_present_schg_lite(chip);

	return is_otg_present_schg(chip);
}

#define USBIN_9V			BIT(5)
#define USBIN_UNREG			BIT(4)
#define USBIN_LV			BIT(3)
#define DCIN_9V				BIT(2)
#define DCIN_UNREG			BIT(1)
#define DCIN_LV				BIT(0)
#define INPUT_STS			0x0D
#define DCIN_UV_BIT			BIT(0)
#define DCIN_OV_BIT			BIT(1)
static bool is_dc_present(struct smbchg_chip *chip)
{
	int rc;
	u8 reg;

	rc = smbchg_read(chip, &reg, chip->dc_chgpth_base + RT_STS, 1);
	if (rc < 0) {
		dev_err(chip->dev, "Couldn't read dc status rc = %d\n", rc);
		return false;
	}

	if ((reg & DCIN_UV_BIT) || (reg & DCIN_OV_BIT))
		return false;

	return true;
}

static bool is_usb_present(struct smbchg_chip *chip)
{
	int rc;
	u8 reg;

	rc = smbchg_read(chip, &reg, chip->usb_chgpth_base + RT_STS, 1);
	if (rc < 0) {
		dev_err(chip->dev, "Couldn't read usb rt status rc = %d\n", rc);
		return false;
	}
	if (!(reg & USBIN_SRC_DET_BIT) || (reg & USBIN_OV_BIT))
		return false;

	rc = smbchg_read(chip, &reg, chip->usb_chgpth_base + INPUT_STS, 1);
	if (rc < 0) {
		dev_err(chip->dev, "Couldn't read usb status rc = %d\n", rc);
		return false;
	}

	return !!(reg & (USBIN_9V | USBIN_UNREG | USBIN_LV));
}

static char *usb_type_str[] = {
	"SDP",		/* bit 0 */
	"OTHER",	/* bit 1 */
	"DCP",		/* bit 2 */
	"CDP",		/* bit 3 */
	"NONE",		/* bit 4 error case */
};

#define N_TYPE_BITS		4
#define TYPE_BITS_OFFSET	4

static int get_type(u8 type_reg)
{
	unsigned long type = type_reg;
	type >>= TYPE_BITS_OFFSET;
	return find_first_bit(&type, N_TYPE_BITS);
}

/* helper to return the string of USB type */
static inline char *get_usb_type_name(int type)
{
	return usb_type_str[type];
}

static enum power_supply_type usb_type_enum[] = {
	POWER_SUPPLY_TYPE_USB,		/* bit 0 */
	POWER_SUPPLY_TYPE_USB_DCP,	/* bit 1 */
	POWER_SUPPLY_TYPE_USB_DCP,	/* bit 2 */
	POWER_SUPPLY_TYPE_USB_CDP,	/* bit 3 */
	POWER_SUPPLY_TYPE_USB_DCP,	/* bit 4 error case, report DCP */
};

/* helper to return enum power_supply_type of USB type */
static inline enum power_supply_type get_usb_supply_type(int type)
{
	return usb_type_enum[type];
}

static bool is_src_detect_high(struct smbchg_chip *chip)
{
	int rc;
	u8 reg;

	rc = smbchg_read(chip, &reg, chip->usb_chgpth_base + RT_STS, 1);
	if (rc < 0) {
		dev_err(chip->dev, "Couldn't read usb rt status rc = %d\n", rc);
		return false;
	}
	return reg &= USBIN_SRC_DET_BIT;
}

static void read_usb_type(struct smbchg_chip *chip, char **usb_type_name,
				enum power_supply_type *usb_supply_type)
{
	int rc, type;
	u8 reg;

	if (!is_src_detect_high(chip)) {
		pr_smb(PR_MISC, "src det low\n");
		*usb_type_name = "Absent";
		*usb_supply_type = POWER_SUPPLY_TYPE_UNKNOWN;
		return;
	}

	rc = smbchg_read(chip, &reg, chip->misc_base + IDEV_STS, 1);
	if (rc < 0) {
		dev_err(chip->dev, "Couldn't read status 5 rc = %d\n", rc);
		*usb_type_name = "Other";
		*usb_supply_type = POWER_SUPPLY_TYPE_UNKNOWN;
		return;
	}
	type = get_type(reg);
	*usb_type_name = get_usb_type_name(type);
	*usb_supply_type = get_usb_supply_type(type);
}

#define CHGR_STS			0x0E
#define BATT_LESS_THAN_2V		BIT(4)
#define CHG_HOLD_OFF_BIT		BIT(3)
#define CHG_TYPE_MASK			SMB_MASK(2, 1)
#define CHG_TYPE_SHIFT			1
#define BATT_NOT_CHG_VAL		0x0
#define BATT_PRE_CHG_VAL		0x1
#define BATT_FAST_CHG_VAL		0x2
#define BATT_TAPER_CHG_VAL		0x3
#define CHG_INHIBIT_BIT			BIT(1)
#define BAT_TCC_REACHED_BIT		BIT(7)
static int get_prop_batt_status(struct smbchg_chip *chip)
{
	int rc, status = POWER_SUPPLY_STATUS_DISCHARGING;
	u8 reg = 0, chg_type;
	bool charger_present, chg_inhibit;

	charger_present = is_usb_present(chip) | is_dc_present(chip) |
			  chip->hvdcp_3_det_ignore_uv;
	if (!charger_present)
		return POWER_SUPPLY_STATUS_DISCHARGING;

	rc = smbchg_read(chip, &reg, chip->chgr_base + RT_STS, 1);
	if (rc < 0) {
		dev_err(chip->dev, "Unable to read RT_STS rc = %d\n", rc);
		return POWER_SUPPLY_STATUS_UNKNOWN;
	}

	if (reg & BAT_TCC_REACHED_BIT)
		return POWER_SUPPLY_STATUS_FULL;

	chg_inhibit = reg & CHG_INHIBIT_BIT;
	if (chg_inhibit)
		return POWER_SUPPLY_STATUS_FULL;

	rc = smbchg_read(chip, &reg, chip->chgr_base + CHGR_STS, 1);
	if (rc < 0) {
		dev_err(chip->dev, "Unable to read CHGR_STS rc = %d\n", rc);
		return POWER_SUPPLY_STATUS_UNKNOWN;
	}

	if (reg & CHG_HOLD_OFF_BIT) {
		/*
		 * when chg hold off happens the battery is
		 * not charging
		 */
		status = POWER_SUPPLY_STATUS_NOT_CHARGING;
		goto out;
	}

	chg_type = (reg & CHG_TYPE_MASK) >> CHG_TYPE_SHIFT;

	if (chg_type == BATT_NOT_CHG_VAL && !chip->hvdcp_3_det_ignore_uv)
		status = POWER_SUPPLY_STATUS_DISCHARGING;
	else
		status = POWER_SUPPLY_STATUS_CHARGING;
out:
	pr_smb_rt(PR_MISC, "CHGR_STS = 0x%02x\n", reg);
	return status;
}

#define BAT_PRES_STATUS			0x08
#define BAT_PRES_BIT			BIT(7)
static int get_prop_batt_present(struct smbchg_chip *chip)
{
	int rc;
	u8 reg;

	rc = smbchg_read(chip, &reg, chip->bat_if_base + BAT_PRES_STATUS, 1);
	if (rc < 0) {
		dev_err(chip->dev, "Unable to read CHGR_STS rc = %d\n", rc);
		return 0;
	}

	return !!(reg & BAT_PRES_BIT);
}

static int get_prop_charge_type(struct smbchg_chip *chip)
{
	int rc;
	u8 reg, chg_type;

	rc = smbchg_read(chip, &reg, chip->chgr_base + CHGR_STS, 1);
	if (rc < 0) {
		dev_err(chip->dev, "Unable to read CHGR_STS rc = %d\n", rc);
		return 0;
	}

	chg_type = (reg & CHG_TYPE_MASK) >> CHG_TYPE_SHIFT;
	if (chg_type == BATT_NOT_CHG_VAL)
		return POWER_SUPPLY_CHARGE_TYPE_NONE;
	else if (chg_type == BATT_TAPER_CHG_VAL)
		return POWER_SUPPLY_CHARGE_TYPE_TAPER;
	else if (chg_type == BATT_FAST_CHG_VAL)
		return POWER_SUPPLY_CHARGE_TYPE_FAST;
	else if (chg_type == BATT_PRE_CHG_VAL)
		return POWER_SUPPLY_CHARGE_TYPE_TRICKLE;

	return POWER_SUPPLY_CHARGE_TYPE_NONE;
}

static int set_property_on_fg(struct smbchg_chip *chip,
		enum power_supply_property prop, int val)
{
	int rc;
	union power_supply_propval ret = {0, };

	if (!chip->bms_psy && chip->bms_psy_name)
		chip->bms_psy =
			power_supply_get_by_name((char *)chip->bms_psy_name);
	if (!chip->bms_psy) {
		pr_smb(PR_STATUS, "no bms psy found\n");
		return -EINVAL;
	}

	ret.intval = val;
	rc = chip->bms_psy->set_property(chip->bms_psy, prop, &ret);
	if (rc)
		pr_smb(PR_STATUS,
			"bms psy does not allow updating prop %d rc = %d\n",
			prop, rc);

	return rc;
}

static int get_property_from_fg(struct smbchg_chip *chip,
		enum power_supply_property prop, int *val)
{
	int rc;
	union power_supply_propval ret = {0, };

	if (!chip->bms_psy && chip->bms_psy_name)
		chip->bms_psy =
			power_supply_get_by_name((char *)chip->bms_psy_name);
	if (!chip->bms_psy) {
		pr_smb(PR_STATUS, "no bms psy found\n");
		return -EINVAL;
	}

	rc = chip->bms_psy->get_property(chip->bms_psy, prop, &ret);
	if (rc) {
		pr_smb(PR_STATUS,
			"bms psy doesn't support reading prop %d rc = %d\n",
			prop, rc);
		return rc;
	}

	*val = ret.intval;
	return rc;
}

#define DEFAULT_BATT_CAPACITY_FULL	3000000
static int get_prop_batt_capacity_full(struct smbchg_chip *chip)
{
	int uah, rc;

	rc = get_property_from_fg(chip, POWER_SUPPLY_PROP_CHARGE_FULL_DESIGN, &uah);
	if (rc) {
		pr_smb(PR_STATUS, "Couldn't get capacity full rc = %d\n", rc);
		uah = DEFAULT_BATT_CAPACITY_FULL;
	}
	return uah;
}


static int get_prop_batt_voltage_now(struct smbchg_chip *chip);
#define DEFAULT_BATT_CAPACITY	1
static int get_prop_batt_capacity(struct smbchg_chip *chip)
{
	int capacity, rc;

	if (chip->fake_battery_soc >= 0)
		return chip->fake_battery_soc;

	rc = get_property_from_fg(chip, POWER_SUPPLY_PROP_CAPACITY, &capacity);
	if (rc) {
		pr_smb(PR_STATUS, "Couldn't get capacity rc = %d\n", rc);
		capacity = DEFAULT_BATT_CAPACITY;
	}

	if (is_usb_present(chip)
			&& (POWER_SUPPLY_STATUS_FULL == get_prop_batt_status(chip))
			&& get_prop_batt_voltage_now(chip) > 4300000)
		capacity = 100;

	return capacity;
}

#define DEFAULT_BATT_TEMP		-200
static int get_prop_batt_temp(struct smbchg_chip *chip)
{
	int temp, rc;

	if (!chip->batt_present)
		temp = DEFAULT_BATT_TEMP;

	rc = get_property_from_fg(chip, POWER_SUPPLY_PROP_TEMP, &temp);
	if (rc) {
		pr_smb(PR_STATUS, "Couldn't get temperature rc = %d\n", rc);
		temp = DEFAULT_BATT_TEMP;
	}
	return temp;
}

#define DEFAULT_BATT_CURRENT_NOW	0
static int get_prop_batt_current_now(struct smbchg_chip *chip)
{
	int ua, rc;

	rc = get_property_from_fg(chip, POWER_SUPPLY_PROP_CURRENT_NOW, &ua);
	if (rc) {
		pr_smb(PR_STATUS, "Couldn't get current rc = %d\n", rc);
		ua = DEFAULT_BATT_CURRENT_NOW;
	}
	return ua;
}

#define DEFAULT_BATT_RESISTANCE_ID	0
static int get_prop_batt_resistance_id(struct smbchg_chip *chip)
{
	int rbatt, rc;

	rc = get_property_from_fg(chip, POWER_SUPPLY_PROP_RESISTANCE_ID,
			&rbatt);
	if (rc) {
		pr_smb(PR_STATUS, "Couldn't get resistance id rc = %d\n", rc);
		rbatt = DEFAULT_BATT_RESISTANCE_ID;
	}
	return rbatt;
}

#define DEFAULT_BATT_FULL_CHG_CAPACITY	0
static int get_prop_batt_full_charge(struct smbchg_chip *chip)
{
	int bfc, rc;

	rc = get_property_from_fg(chip, POWER_SUPPLY_PROP_CHARGE_FULL, &bfc);
	if (rc) {
		pr_smb(PR_STATUS, "Couldn't get charge_full rc = %d\n", rc);
		bfc = DEFAULT_BATT_FULL_CHG_CAPACITY;
	}
	return bfc;
}

#define DEFAULT_BATT_VOLTAGE_NOW	0
static int get_prop_batt_voltage_now(struct smbchg_chip *chip)
{
	int uv, rc;

	rc = get_property_from_fg(chip, POWER_SUPPLY_PROP_VOLTAGE_NOW, &uv);
	if (rc) {
		pr_smb(PR_STATUS, "Couldn't get voltage rc = %d\n", rc);
		uv = DEFAULT_BATT_VOLTAGE_NOW;
	}
	return uv;
}

#define DEFAULT_BATT_VOLTAGE_MAX_DESIGN	4200000
static int get_prop_batt_voltage_max_design(struct smbchg_chip *chip)
{
	int uv, rc;

	rc = get_property_from_fg(chip,
			POWER_SUPPLY_PROP_VOLTAGE_MAX_DESIGN, &uv);
	if (rc) {
		pr_smb(PR_STATUS, "Couldn't get voltage rc = %d\n", rc);
		uv = DEFAULT_BATT_VOLTAGE_MAX_DESIGN;
	}
	return uv;
}

static int get_prop_batt_health(struct smbchg_chip *chip)
{
	if (chip->batt_hot)
		return POWER_SUPPLY_HEALTH_OVERHEAT;
	else if (chip->batt_cold)
		return POWER_SUPPLY_HEALTH_COLD;
	else if (chip->batt_warm)
		return POWER_SUPPLY_HEALTH_WARM;
	else if (chip->batt_cool)
		return POWER_SUPPLY_HEALTH_COOL;
	else
		return POWER_SUPPLY_HEALTH_GOOD;
}

static void get_property_from_typec(struct smbchg_chip *chip,
				enum power_supply_property property,
				union power_supply_propval *prop)
{
	int rc;

	rc = chip->typec_psy->get_property(chip->typec_psy, property, prop);
	if (rc)
		pr_smb(PR_TYPEC,
			"typec psy doesn't support reading prop %d rc = %d\n",
			property, rc);
}

static void update_typec_status(struct smbchg_chip *chip)
{
	union power_supply_propval type = {0, };
	union power_supply_propval capability = {0, };
	int rc;

	get_property_from_typec(chip, POWER_SUPPLY_PROP_TYPE, &type);
	if (type.intval != POWER_SUPPLY_TYPE_UNKNOWN) {
		get_property_from_typec(chip,
				POWER_SUPPLY_PROP_CURRENT_CAPABILITY,
				&capability);
		chip->typec_current_ma = capability.intval;

		if (!chip->skip_usb_notification) {
			rc = chip->usb_psy->set_property(chip->usb_psy,
				POWER_SUPPLY_PROP_INPUT_CURRENT_MAX,
				&capability);
			if (rc)
				pr_err("typec failed to set current max rc=%d\n",
					rc);
			pr_smb(PR_TYPEC, "SMB Type-C mode = %d, current=%d\n",
					type.intval, capability.intval);
		}
	} else {
		pr_smb(PR_TYPEC,
			"typec detection not completed continuing with USB update\n");
	}
}

/*
 * finds the index of the closest value in the array. If there are two that
 * are equally close, the lower index will be returned
 */
static int find_closest_in_array(const int *arr, int len, int val)
{
	int i, closest = 0;

	if (len == 0)
		return closest;
	for (i = 0; i < len; i++)
		if (abs(val - arr[i]) < abs(val - arr[closest]))
			closest = i;

	return closest;
}

/* finds the index of the closest smaller value in the array. */
static int find_smaller_in_array(const int *table, int val, int len)
{
	int i;

	for (i = len - 1; i >= 0; i--) {
		if (val >= table[i])
			break;
	}

	return i;
}

static const int iterm_ma_table_8994[] = {
	300,
	50,
	100,
	150,
	200,
	250,
	500,
	600
};

static const int iterm_ma_table_8996[] = {
	300,
	50,
	100,
	150,
	200,
	250,
	400,
	500
};

static const int usb_ilim_ma_table_8994[] = {
	300,
	400,
	450,
	475,
	500,
	550,
	600,
	650,
	700,
	900,
	950,
	1000,
	1100,
	1200,
	1400,
	1450,
	1500,
	1600,
	1800,
	1850,
	1880,
	1910,
	1930,
	1950,
	1970,
	2000,
	2050,
	2100,
	2300,
	2400,
	2500,
	3000
};

static const int usb_ilim_ma_table_8996[] = {
	300,
	400,
	500,
	600,
	700,
	800,
	900,
	1000,
	1100,
	1200,
	1300,
	1400,
	1450,
	1500,
	1550,
	1600,
	1700,
	1800,
	1900,
	1950,
	2000,
	2050,
	2100,
	2200,
	2300,
	2400,
	2500,
	2600,
	2700,
	2800,
	2900,
	3000
};

static int dc_ilim_ma_table_8994[] = {
	300,
	400,
	450,
	475,
	500,
	550,
	600,
	650,
	700,
	900,
	950,
	1000,
	1100,
	1200,
	1400,
	1450,
	1500,
	1600,
	1800,
	1850,
	1880,
	1910,
	1930,
	1950,
	1970,
	2000,
};

static int dc_ilim_ma_table_8996[] = {
	300,
	400,
	500,
	600,
	700,
	800,
	900,
	1000,
	1100,
	1200,
	1300,
	1400,
	1450,
	1500,
	1550,
	1600,
	1700,
	1800,
	1900,
	1950,
	2000,
	2050,
	2100,
	2200,
	2300,
	2400,
};

static const int fcc_comp_table_8994[] = {
	250,
	700,
	900,
	1200,
};

static const int fcc_comp_table_8996[] = {
	250,
	1100,
	1200,
	1500,
};

static const int aicl_rerun_period[] = {
	45,
	90,
	180,
	360,
};

static const int aicl_rerun_period_schg_lite[] = {
	3,	/* 2.8s  */
	6,	/* 5.6s  */
	11,	/* 11.3s */
	23,	/* 22.5s */
	45,
	90,
	180,
	360,
};

static void use_pmi8994_tables(struct smbchg_chip *chip)
{
	chip->tables.usb_ilim_ma_table = usb_ilim_ma_table_8994;
	chip->tables.usb_ilim_ma_len = ARRAY_SIZE(usb_ilim_ma_table_8994);
	chip->tables.dc_ilim_ma_table = dc_ilim_ma_table_8994;
	chip->tables.dc_ilim_ma_len = ARRAY_SIZE(dc_ilim_ma_table_8994);
	chip->tables.iterm_ma_table = iterm_ma_table_8994;
	chip->tables.iterm_ma_len = ARRAY_SIZE(iterm_ma_table_8994);
	chip->tables.fcc_comp_table = fcc_comp_table_8994;
	chip->tables.fcc_comp_len = ARRAY_SIZE(fcc_comp_table_8994);
	chip->tables.rchg_thr_mv = 200;
	chip->tables.aicl_rerun_period_table = aicl_rerun_period;
	chip->tables.aicl_rerun_period_len = ARRAY_SIZE(aicl_rerun_period);
}

static void use_pmi8996_tables(struct smbchg_chip *chip)
{
	chip->tables.usb_ilim_ma_table = usb_ilim_ma_table_8996;
	chip->tables.usb_ilim_ma_len = ARRAY_SIZE(usb_ilim_ma_table_8996);
	chip->tables.dc_ilim_ma_table = dc_ilim_ma_table_8996;
	chip->tables.dc_ilim_ma_len = ARRAY_SIZE(dc_ilim_ma_table_8996);
	chip->tables.iterm_ma_table = iterm_ma_table_8996;
	chip->tables.iterm_ma_len = ARRAY_SIZE(iterm_ma_table_8996);
	chip->tables.fcc_comp_table = fcc_comp_table_8996;
	chip->tables.fcc_comp_len = ARRAY_SIZE(fcc_comp_table_8996);
	chip->tables.rchg_thr_mv = 150;
	chip->tables.aicl_rerun_period_table = aicl_rerun_period;
	chip->tables.aicl_rerun_period_len = ARRAY_SIZE(aicl_rerun_period);
}

#define CMD_CHG_REG	0x42
#define EN_BAT_CHG_BIT		BIT(1)
static int smbchg_charging_en(struct smbchg_chip *chip, bool en)
{
	/* The en bit is configured active low */
	return smbchg_masked_write(chip, chip->bat_if_base + CMD_CHG_REG,
			EN_BAT_CHG_BIT, en ? 0 : EN_BAT_CHG_BIT);
}

#define CMD_IL			0x40
#define USBIN_SUSPEND_BIT	BIT(4)
#define CURRENT_100_MA		100
#define CURRENT_150_MA		150
#define CURRENT_500_MA		500
#define CURRENT_900_MA		900
#define CURRENT_1500_MA		1500
#define SUSPEND_CURRENT_MA	2
#define ICL_OVERRIDE_BIT	BIT(2)
static int smbchg_usb_suspend(struct smbchg_chip *chip, bool suspend)
{
	int rc;

	rc = smbchg_masked_write(chip, chip->usb_chgpth_base + CMD_IL,
			USBIN_SUSPEND_BIT, suspend ? USBIN_SUSPEND_BIT : 0);
	if (rc < 0)
		dev_err(chip->dev, "Couldn't set usb suspend rc = %d\n", rc);
	return rc;
}

#define DCIN_SUSPEND_BIT	BIT(3)
static int smbchg_dc_suspend(struct smbchg_chip *chip, bool suspend)
{
	int rc = 0;

	rc = smbchg_masked_write(chip, chip->usb_chgpth_base + CMD_IL,
			DCIN_SUSPEND_BIT, suspend ? DCIN_SUSPEND_BIT : 0);
	if (rc < 0)
		dev_err(chip->dev, "Couldn't set dc suspend rc = %d\n", rc);
	return rc;
}

#define IL_CFG			0xF2
#define DCIN_INPUT_MASK	SMB_MASK(4, 0)
static int smbchg_set_dc_current_max(struct smbchg_chip *chip, int current_ma)
{
	int i;
	u8 dc_cur_val;

	i = find_smaller_in_array(chip->tables.dc_ilim_ma_table,
			current_ma, chip->tables.dc_ilim_ma_len);

	if (i < 0) {
		dev_err(chip->dev, "Cannot find %dma current_table\n",
				current_ma);
		return -EINVAL;
	}

	chip->dc_max_current_ma = chip->tables.dc_ilim_ma_table[i];
	dc_cur_val = i & DCIN_INPUT_MASK;

	pr_smb(PR_STATUS, "dc current set to %d mA\n",
			chip->dc_max_current_ma);
	return smbchg_sec_masked_write(chip, chip->dc_chgpth_base + IL_CFG,
				DCIN_INPUT_MASK, dc_cur_val);
}

#define AICL_WL_SEL_CFG			0xF5
#define AICL_WL_SEL_MASK		SMB_MASK(1, 0)
#define AICL_WL_SEL_SCHG_LITE_MASK	SMB_MASK(2, 0)
static int smbchg_set_aicl_rerun_period_s(struct smbchg_chip *chip,
								int period_s)
{
	int i;
	u8 reg, mask;

	i = find_smaller_in_array(chip->tables.aicl_rerun_period_table,
			period_s, chip->tables.aicl_rerun_period_len);

	if (i < 0) {
		dev_err(chip->dev, "Cannot find %ds in aicl rerun period\n",
				period_s);
		return -EINVAL;
	}

	if (chip->schg_version == QPNP_SCHG_LITE)
		mask = AICL_WL_SEL_SCHG_LITE_MASK;
	else
		mask = AICL_WL_SEL_MASK;

	reg = i & mask;

	pr_smb(PR_STATUS, "aicl rerun period set to %ds\n",
			chip->tables.aicl_rerun_period_table[i]);
	return smbchg_sec_masked_write(chip,
			chip->dc_chgpth_base + AICL_WL_SEL_CFG,
			mask, reg);
}

static struct power_supply *get_parallel_psy(struct smbchg_chip *chip)
{
	if (!chip->parallel.avail)
		return NULL;
	if (chip->parallel.psy)
		return chip->parallel.psy;
	chip->parallel.psy = power_supply_get_by_name("usb-parallel");
	if (!chip->parallel.psy)
		pr_smb(PR_STATUS, "parallel charger not found\n");
	return chip->parallel.psy;
}

static void smbchg_usb_update_online_work(struct work_struct *work)
{
	struct smbchg_chip *chip = container_of(work,
				struct smbchg_chip,
				usb_set_online_work);
	bool user_enabled = !get_client_vote(chip->usb_suspend_votable,
						USER_EN_VOTER);
	int online;

	online = user_enabled && chip->usb_present && !chip->very_weak_charger;

	mutex_lock(&chip->usb_set_online_lock);
	if (chip->usb_online != online) {
		pr_smb(PR_MISC, "setting usb psy online = %d\n", online);
		power_supply_set_online(chip->usb_psy, online);
		chip->usb_online = online;
	}
	mutex_unlock(&chip->usb_set_online_lock);
}

static void rerun_hvdcp_det_if_necessary(struct smbchg_chip *chip);
static void smbchg_late_init_work(struct work_struct *work)
{
	struct smbchg_chip *chip = container_of(work,
				struct smbchg_chip,
				late_init_work);

	rerun_hvdcp_det_if_necessary(chip);
}

#define CHGPTH_CFG		0xF4
#define CFG_USB_2_3_SEL_BIT	BIT(7)
#define CFG_USB_2		0
#define CFG_USB_3		BIT(7)
#define USBIN_INPUT_MASK	SMB_MASK(4, 0)
#define USBIN_MODE_CHG_BIT	BIT(0)
#define USBIN_LIMITED_MODE	0
#define USBIN_HC_MODE		BIT(0)
#define USB51_MODE_BIT		BIT(1)
#define USB51_100MA		0
#define USB51_500MA		BIT(1)
static int smbchg_set_high_usb_chg_current(struct smbchg_chip *chip,
							int current_ma)
{
	int i, rc;
	u8 usb_cur_val;

	if (current_ma == CURRENT_100_MA) {
		rc = smbchg_sec_masked_write(chip,
					chip->usb_chgpth_base + CHGPTH_CFG,
					CFG_USB_2_3_SEL_BIT, CFG_USB_2);
		if (rc < 0) {
			pr_err("Couldn't set CFG_USB_2 rc=%d\n", rc);
			return rc;
		}

		rc = smbchg_masked_write(chip, chip->usb_chgpth_base + CMD_IL,
			USBIN_MODE_CHG_BIT | USB51_MODE_BIT | ICL_OVERRIDE_BIT,
			USBIN_LIMITED_MODE | USB51_500MA | ICL_OVERRIDE_BIT);
		if (rc < 0) {
			pr_err("Couldn't set ICL_OVERRIDE rc=%d\n", rc);
			return rc;
		}

		pr_smb(PR_STATUS,
			"Forcing 500mA current limit\n");
		chip->usb_max_current_ma = CURRENT_500_MA;
		return rc;
	}

	i = find_smaller_in_array(chip->tables.usb_ilim_ma_table,
			current_ma, chip->tables.usb_ilim_ma_len);
	if (i < 0) {
		dev_err(chip->dev,
			"Cannot find %dma current_table using %d\n",
			current_ma, CURRENT_500_MA);

		rc = smbchg_sec_masked_write(chip,
					chip->usb_chgpth_base + CHGPTH_CFG,
					CFG_USB_2_3_SEL_BIT, CFG_USB_2);
		rc |= smbchg_masked_write(chip, chip->usb_chgpth_base + CMD_IL,
					USBIN_MODE_CHG_BIT | USB51_MODE_BIT,
					USBIN_LIMITED_MODE | USB51_500MA);
		if (rc < 0)
			dev_err(chip->dev, "Couldn't set %dmA rc=%d\n",
					CURRENT_500_MA, rc);
		else
			chip->usb_max_current_ma = 500;
		return rc;
	}

	usb_cur_val = i & USBIN_INPUT_MASK;
	rc = smbchg_sec_masked_write(chip, chip->usb_chgpth_base + IL_CFG,
				USBIN_INPUT_MASK, usb_cur_val);
	if (rc < 0) {
		dev_err(chip->dev, "cannot write to config c rc = %d\n", rc);
		return rc;
	}

	rc = smbchg_masked_write(chip, chip->usb_chgpth_base + CMD_IL,
				USBIN_MODE_CHG_BIT, USBIN_HC_MODE);
	if (rc < 0)
		dev_err(chip->dev, "Couldn't write cfg 5 rc = %d\n", rc);
	chip->usb_max_current_ma = chip->tables.usb_ilim_ma_table[i];
	return rc;
}

/* if APSD results are used
 *	if SDP is detected it will look at 500mA setting
 *		if set it will draw 500mA
 *		if unset it will draw 100mA
 *	if CDP/DCP it will look at 0x0C setting
 *		i.e. values in 0x41[1, 0] does not matter
 */
static int smbchg_set_usb_current_max(struct smbchg_chip *chip,
							int current_ma)
{
	int rc = 0;

	/*
	 * if the battery is not present, do not allow the usb ICL to lower in
	 * order to avoid browning out the device during a hotswap.
	 */
	if (!chip->batt_present && current_ma < chip->usb_max_current_ma) {
		pr_info_ratelimited("Ignoring usb current->%d, battery is absent\n",
				current_ma);
		return 0;
	}
	pr_smb(PR_STATUS, "USB current_ma = %d\n", current_ma);

	if (current_ma == SUSPEND_CURRENT_MA) {
		/* suspend the usb if current <= 2mA */
		rc = vote(chip->usb_suspend_votable, USB_EN_VOTER, true, 0);
		chip->usb_max_current_ma = 0;
		goto out;
	} else {
		rc = vote(chip->usb_suspend_votable, USB_EN_VOTER, false, 0);
	}

	switch (chip->usb_supply_type) {
	case POWER_SUPPLY_TYPE_USB:
		if ((current_ma < CURRENT_150_MA) &&
				(chip->wa_flags & SMBCHG_USB100_WA))
			current_ma = CURRENT_150_MA;

		/* handle special SDP case when USB reports high current */
		if (current_ma > CURRENT_900_MA) {
			if (chip->cfg_override_usb_current) {
				/*
				 * allow setting the current value as reported
				 * by USB driver.
				 */
				rc = smbchg_set_high_usb_chg_current(chip,
							current_ma);
				if (rc < 0) {
					pr_err("Couldn't set %dmA rc = %d\n",
							current_ma, rc);
					goto out;
				}
				rc = smbchg_masked_write(chip,
					chip->usb_chgpth_base + CMD_IL,
					ICL_OVERRIDE_BIT, ICL_OVERRIDE_BIT);
				if (rc < 0)
					pr_err("Couldn't set ICL override rc = %d\n",
							rc);
			} else {
				/* default to 500mA */
				current_ma = CURRENT_500_MA;
			}
			pr_smb(PR_STATUS,
				"override_usb_current=%d current_ma set to %d\n",
				chip->cfg_override_usb_current, current_ma);
		}

		if (current_ma < CURRENT_150_MA) {
			/* force 100mA */
			rc = smbchg_sec_masked_write(chip,
					chip->usb_chgpth_base + CHGPTH_CFG,
					CFG_USB_2_3_SEL_BIT, CFG_USB_2);
			if (rc < 0) {
				pr_err("Couldn't set CHGPTH_CFG rc = %d\n", rc);
				goto out;
			}
			rc = smbchg_masked_write(chip,
					chip->usb_chgpth_base + CMD_IL,
					USBIN_MODE_CHG_BIT | USB51_MODE_BIT,
					USBIN_LIMITED_MODE | USB51_500MA);
			if (rc < 0) {
				pr_err("Couldn't set CMD_IL rc = %d\n", rc);
				goto out;
			}
			chip->usb_max_current_ma = 500;
		}
		/* specific current values */
		if (current_ma == CURRENT_150_MA) {
			rc = smbchg_sec_masked_write(chip,
					chip->usb_chgpth_base + CHGPTH_CFG,
					CFG_USB_2_3_SEL_BIT, CFG_USB_3);
			if (rc < 0) {
				pr_err("Couldn't set CHGPTH_CFG rc = %d\n", rc);
				goto out;
			}
			rc = smbchg_masked_write(chip,
					chip->usb_chgpth_base + CMD_IL,
					USBIN_MODE_CHG_BIT | USB51_MODE_BIT,
					USBIN_LIMITED_MODE | USB51_100MA);
			if (rc < 0) {
				pr_err("Couldn't set CMD_IL rc = %d\n", rc);
				goto out;
			}
			chip->usb_max_current_ma = 150;
		}
		if (current_ma == CURRENT_500_MA) {
			rc = smbchg_sec_masked_write(chip,
					chip->usb_chgpth_base + CHGPTH_CFG,
					CFG_USB_2_3_SEL_BIT, CFG_USB_2);
			if (rc < 0) {
				pr_err("Couldn't set CHGPTH_CFG rc = %d\n", rc);
				goto out;
			}
			rc = smbchg_masked_write(chip,
					chip->usb_chgpth_base + CMD_IL,
					USBIN_MODE_CHG_BIT | USB51_MODE_BIT,
					USBIN_LIMITED_MODE | USB51_500MA);
			if (rc < 0) {
				pr_err("Couldn't set CMD_IL rc = %d\n", rc);
				goto out;
			}
			chip->usb_max_current_ma = 500;
		}
		if (current_ma == CURRENT_900_MA) {
			rc = smbchg_sec_masked_write(chip,
					chip->usb_chgpth_base + CHGPTH_CFG,
					CFG_USB_2_3_SEL_BIT, CFG_USB_3);
			if (rc < 0) {
				pr_err("Couldn't set CHGPTH_CFG rc = %d\n", rc);
				goto out;
			}
			rc = smbchg_masked_write(chip,
					chip->usb_chgpth_base + CMD_IL,
					USBIN_MODE_CHG_BIT | USB51_MODE_BIT,
					USBIN_LIMITED_MODE | USB51_500MA);
			if (rc < 0) {
				pr_err("Couldn't set CMD_IL rc = %d\n", rc);
				goto out;
			}
			chip->usb_max_current_ma = 900;
		}
		break;
	case POWER_SUPPLY_TYPE_USB_CDP:
		if (current_ma < CURRENT_1500_MA) {
			/* use override for CDP */
			rc = smbchg_masked_write(chip,
					chip->usb_chgpth_base + CMD_IL,
					ICL_OVERRIDE_BIT, ICL_OVERRIDE_BIT);
			if (rc < 0)
				pr_err("Couldn't set override rc = %d\n", rc);
		}
		/* fall through */
	default:
		rc = smbchg_set_high_usb_chg_current(chip, current_ma);
		if (rc < 0)
			pr_err("Couldn't set %dmA rc = %d\n", current_ma, rc);
		break;
	}

out:
	pr_smb(PR_STATUS, "usb type = %d current set to %d mA\n",
			chip->usb_supply_type, chip->usb_max_current_ma);
	return rc;
}

#define USBIN_HVDCP_STS				0x0C
#define USBIN_HVDCP_SEL_BIT			BIT(4)
#define USBIN_HVDCP_SEL_9V_BIT			BIT(1)
#define SCHG_LITE_USBIN_HVDCP_SEL_9V_BIT	BIT(2)
#define SCHG_LITE_USBIN_HVDCP_SEL_BIT		BIT(0)
static int smbchg_get_min_parallel_current_ma(struct smbchg_chip *chip)
{
	int rc;
	u8 reg, hvdcp_sel, hvdcp_sel_9v;

	rc = smbchg_read(chip, &reg,
			chip->usb_chgpth_base + USBIN_HVDCP_STS, 1);
	if (rc < 0) {
		dev_err(chip->dev, "Couldn't read usb status rc = %d\n", rc);
		return 0;
	}
	if (chip->schg_version == QPNP_SCHG_LITE) {
		hvdcp_sel = SCHG_LITE_USBIN_HVDCP_SEL_BIT;
		hvdcp_sel_9v = SCHG_LITE_USBIN_HVDCP_SEL_9V_BIT;
	} else {
		hvdcp_sel = USBIN_HVDCP_SEL_BIT;
		hvdcp_sel_9v = USBIN_HVDCP_SEL_9V_BIT;
	}

	if ((reg & hvdcp_sel) && (reg & hvdcp_sel_9v))
		return chip->parallel.min_9v_current_thr_ma;
	return chip->parallel.min_current_thr_ma;
}

static bool is_hvdcp_present(struct smbchg_chip *chip)
{
	int rc;
	u8 reg, hvdcp_sel;

	rc = smbchg_read(chip, &reg,
			chip->usb_chgpth_base + USBIN_HVDCP_STS, 1);
	if (rc < 0) {
		pr_err("Couldn't read hvdcp status rc = %d\n", rc);
		return false;
	}

	pr_smb(PR_STATUS, "HVDCP_STS = 0x%02x\n", reg);
	/*
	 * If a valid HVDCP is detected, notify it to the usb_psy only
	 * if USB is still present.
	 */
	if (chip->schg_version == QPNP_SCHG_LITE)
		hvdcp_sel = SCHG_LITE_USBIN_HVDCP_SEL_BIT;
	else
		hvdcp_sel = USBIN_HVDCP_SEL_BIT;

	if ((reg & hvdcp_sel) && is_usb_present(chip))
		return true;

	return false;
}

#define FCC_CFG			0xF2
#define FCC_500MA_VAL		0x4
#define FCC_MASK		SMB_MASK(4, 0)
static int smbchg_set_fastchg_current_raw(struct smbchg_chip *chip,
							int current_ma)
{
	int i, rc;
	u8 cur_val;

	/* the fcc enumerations are the same as the usb currents */
	i = find_smaller_in_array(chip->tables.usb_ilim_ma_table,
			current_ma, chip->tables.usb_ilim_ma_len);
	if (i < 0) {
		dev_err(chip->dev,
			"Cannot find %dma current_table using %d\n",
			current_ma, CURRENT_500_MA);

		rc = smbchg_sec_masked_write(chip, chip->chgr_base + FCC_CFG,
					FCC_MASK,
					FCC_500MA_VAL);
		if (rc < 0)
			dev_err(chip->dev, "Couldn't set %dmA rc=%d\n",
					CURRENT_500_MA, rc);
		else
			chip->fastchg_current_ma = 500;
		return rc;
	}

	if (chip->tables.usb_ilim_ma_table[i] == chip->fastchg_current_ma) {
		pr_smb(PR_STATUS, "skipping fastchg current request: %d\n",
				chip->fastchg_current_ma);
		return 0;
	}

	cur_val = i & FCC_MASK;
	rc = smbchg_sec_masked_write(chip, chip->chgr_base + FCC_CFG,
				FCC_MASK, cur_val);
	if (rc < 0) {
		dev_err(chip->dev, "cannot write to fcc cfg rc = %d\n", rc);
		return rc;
	}
	pr_smb(PR_STATUS, "fastcharge current requested %d, set to %d\n",
			current_ma, chip->tables.usb_ilim_ma_table[cur_val]);

	chip->fastchg_current_ma = chip->tables.usb_ilim_ma_table[cur_val];
	return rc;
}

#define ICL_STS_1_REG			0x7
#define ICL_STS_2_REG			0x9
#define ICL_STS_MASK			0x1F
#define AICL_SUSP_BIT			BIT(6)
#define AICL_STS_BIT			BIT(5)
#define USBIN_SUSPEND_STS_BIT		BIT(3)
#define USBIN_ACTIVE_PWR_SRC_BIT	BIT(1)
#define DCIN_ACTIVE_PWR_SRC_BIT		BIT(0)
#define PARALLEL_REENABLE_TIMER_MS	1000
#define PARALLEL_CHG_THRESHOLD_CURRENT	1800
static bool smbchg_is_usbin_active_pwr_src(struct smbchg_chip *chip)
{
	int rc;
	u8 reg;

	rc = smbchg_read(chip, &reg,
			chip->usb_chgpth_base + ICL_STS_2_REG, 1);
	if (rc < 0) {
		dev_err(chip->dev, "Could not read usb icl sts 2: %d\n", rc);
		return false;
	}

	return !(reg & USBIN_SUSPEND_STS_BIT)
		&& (reg & USBIN_ACTIVE_PWR_SRC_BIT);
}

static void smbchg_detect_parallel_charger(struct smbchg_chip *chip)
{
	struct power_supply *parallel_psy = get_parallel_psy(chip);

	if (parallel_psy)
		chip->parallel_charger_detected =
			power_supply_set_present(parallel_psy, true) ?
								false : true;
}

static int smbchg_parallel_usb_charging_en(struct smbchg_chip *chip, bool en)
{
	struct power_supply *parallel_psy = get_parallel_psy(chip);
	union power_supply_propval pval = {0, };

	if (!parallel_psy || !chip->parallel_charger_detected)
		return 0;

	pval.intval = en;
	return parallel_psy->set_property(parallel_psy,
		POWER_SUPPLY_PROP_CHARGING_ENABLED, &pval);
}

#define ESR_PULSE_CURRENT_DELTA_MA	200
static int smbchg_sw_esr_pulse_en(struct smbchg_chip *chip, bool en)
{
	int rc, fg_current_now, icl_ma;

	rc = get_property_from_fg(chip, POWER_SUPPLY_PROP_CURRENT_NOW,
						&fg_current_now);
	if (rc) {
		pr_smb(PR_STATUS, "bms psy does not support OCV\n");
		return 0;
	}

	fg_current_now = abs(fg_current_now) / 1000;
	icl_ma = max(chip->iterm_ma + ESR_PULSE_CURRENT_DELTA_MA,
				fg_current_now - ESR_PULSE_CURRENT_DELTA_MA);
	rc = vote(chip->fcc_votable, ESR_PULSE_FCC_VOTER, en, icl_ma);
	if (rc < 0) {
		pr_err("Couldn't Vote FCC en = %d rc = %d\n", en, rc);
		return rc;
	}
	rc = smbchg_parallel_usb_charging_en(chip, !en);
	return rc;
}

#define USB_AICL_CFG				0xF3
#define AICL_EN_BIT				BIT(2)
static void smbchg_rerun_aicl(struct smbchg_chip *chip)
{
	pr_smb(PR_STATUS, "Rerunning AICL...\n");
	smbchg_sec_masked_write(chip, chip->usb_chgpth_base + USB_AICL_CFG,
			AICL_EN_BIT, 0);
	/* Add a delay so that AICL successfully clears */
	msleep(50);
	smbchg_sec_masked_write(chip, chip->usb_chgpth_base + USB_AICL_CFG,
			AICL_EN_BIT, AICL_EN_BIT);
}

static void taper_irq_en(struct smbchg_chip *chip, bool en)
{
	mutex_lock(&chip->taper_irq_lock);
	if (en != chip->taper_irq_enabled) {
		if (en) {
			enable_irq(chip->taper_irq);
			enable_irq_wake(chip->taper_irq);
		} else {
			disable_irq_wake(chip->taper_irq);
			disable_irq_nosync(chip->taper_irq);
		}
		chip->taper_irq_enabled = en;
	}
	mutex_unlock(&chip->taper_irq_lock);
}

static bool smbchg_is_aicl_complete(struct smbchg_chip *chip)
{
	int rc;
	u8 reg;

	rc = smbchg_read(chip, &reg,
			chip->usb_chgpth_base + ICL_STS_1_REG, 1);
	if (rc < 0) {
		dev_err(chip->dev, "Could not read usb icl sts 1: %d\n", rc);
		return true;
	}
	return (reg & AICL_STS_BIT) != 0;
}

static int smbchg_get_aicl_level_ma(struct smbchg_chip *chip)
{
	int rc;
	u8 reg;

	rc = smbchg_read(chip, &reg,
			chip->usb_chgpth_base + ICL_STS_1_REG, 1);
	if (rc < 0) {
		dev_err(chip->dev, "Could not read usb icl sts 1: %d\n", rc);
		return 0;
	}
	if (reg & AICL_SUSP_BIT) {
		pr_warn("AICL suspended: %02x\n", reg);
		return 0;
	}
	reg &= ICL_STS_MASK;
	if (reg >= chip->tables.usb_ilim_ma_len) {
		pr_warn("invalid AICL value: %02x\n", reg);
		return 0;
	}
	return chip->tables.usb_ilim_ma_table[reg];
}

static void smbchg_parallel_usb_disable(struct smbchg_chip *chip)
{
	struct power_supply *parallel_psy = get_parallel_psy(chip);

	if (!parallel_psy || !chip->parallel_charger_detected)
		return;
	pr_smb(PR_STATUS, "disabling parallel charger\n");
	chip->parallel.last_disabled = ktime_get_boottime();
	taper_irq_en(chip, false);
	chip->parallel.initial_aicl_ma = 0;
	chip->parallel.current_max_ma = 0;
	power_supply_set_current_limit(parallel_psy,
				SUSPEND_CURRENT_MA * 1000);
	power_supply_set_present(parallel_psy, false);
	smbchg_set_fastchg_current_raw(chip,
			get_effective_result_locked(chip->fcc_votable));
	smbchg_set_usb_current_max(chip,
			get_effective_result_locked(chip->usb_icl_votable));
	smbchg_rerun_aicl(chip);
}

#define PARALLEL_TAPER_MAX_TRIES		3
#define PARALLEL_FCC_PERCENT_REDUCTION		75
#define MINIMUM_PARALLEL_FCC_MA			500
#define CHG_ERROR_BIT		BIT(0)
#define BAT_TAPER_MODE_BIT	BIT(6)
static void smbchg_parallel_usb_taper(struct smbchg_chip *chip)
{
	struct power_supply *parallel_psy = get_parallel_psy(chip);
	union power_supply_propval pval = {0, };
	int parallel_fcc_ma, tries = 0;
	u8 reg = 0;

	smbchg_detect_parallel_charger(chip);
	if (!chip->parallel_charger_detected)
		return;

	smbchg_stay_awake(chip, PM_PARALLEL_TAPER);
try_again:
	mutex_lock(&chip->parallel.lock);
	if (chip->parallel.current_max_ma == 0) {
		pr_smb(PR_STATUS, "Not parallel charging, skipping\n");
		goto done;
	}
	parallel_psy->get_property(parallel_psy,
			POWER_SUPPLY_PROP_CONSTANT_CHARGE_CURRENT_MAX, &pval);
	tries += 1;
	parallel_fcc_ma = pval.intval / 1000;
	pr_smb(PR_STATUS, "try #%d parallel charger fcc = %d\n",
			tries, parallel_fcc_ma);
	if (parallel_fcc_ma < MINIMUM_PARALLEL_FCC_MA
				|| tries > PARALLEL_TAPER_MAX_TRIES) {
		smbchg_parallel_usb_disable(chip);
		goto done;
	}
	pval.intval = ((parallel_fcc_ma
			* PARALLEL_FCC_PERCENT_REDUCTION) / 100);
	pr_smb(PR_STATUS, "reducing FCC of parallel charger to %d\n",
		pval.intval);
	/* Change it to uA */
	pval.intval *= 1000;
	parallel_psy->set_property(parallel_psy,
			POWER_SUPPLY_PROP_CONSTANT_CHARGE_CURRENT_MAX, &pval);
	/*
	 * sleep here for 100 ms in order to make sure the charger has a chance
	 * to go back into constant current charging
	 */
	mutex_unlock(&chip->parallel.lock);
	msleep(100);

	mutex_lock(&chip->parallel.lock);
	if (chip->parallel.current_max_ma == 0) {
		pr_smb(PR_STATUS, "Not parallel charging, skipping\n");
		goto done;
	}
	smbchg_read(chip, &reg, chip->chgr_base + RT_STS, 1);
	if (reg & BAT_TAPER_MODE_BIT) {
		mutex_unlock(&chip->parallel.lock);
		goto try_again;
	}
	taper_irq_en(chip, true);
done:
	mutex_unlock(&chip->parallel.lock);
	smbchg_relax(chip, PM_PARALLEL_TAPER);
}

static void smbchg_parallel_usb_enable(struct smbchg_chip *chip,
		int total_current_ma)
{
	struct power_supply *parallel_psy = get_parallel_psy(chip);
	union power_supply_propval pval = {0, };
	int new_parallel_cl_ma, set_parallel_cl_ma, new_pmi_cl_ma, rc;
	int current_table_index, target_icl_ma;
	int fcc_ma, main_fastchg_current_ma;
	int target_parallel_fcc_ma, supplied_parallel_fcc_ma;
	int parallel_chg_fcc_percent;

	if (!parallel_psy || !chip->parallel_charger_detected)
		return;

	pr_smb(PR_STATUS, "Attempting to enable parallel charger\n");

	rc = power_supply_set_voltage_limit(parallel_psy, chip->vfloat_mv + 50);
	if (rc < 0) {
		dev_err(chip->dev,
			"Couldn't set Vflt on parallel psy rc: %d\n", rc);
		return;
	}
	power_supply_set_voltage_limit(chip->usb_psy,
			(chip->vfloat_mv + 50) * 1000);
	/* Set USB ICL */
	target_icl_ma = get_effective_result_locked(chip->usb_icl_votable);
	new_parallel_cl_ma = total_current_ma
			* (100 - smbchg_main_chg_icl_percent) / 100;
	taper_irq_en(chip, true);
	power_supply_set_present(parallel_psy, true);
	power_supply_set_current_limit(parallel_psy,
				new_parallel_cl_ma * 1000);
	/* read back the real amount of current we are getting */
	parallel_psy->get_property(parallel_psy,
			POWER_SUPPLY_PROP_CURRENT_MAX, &pval);
	set_parallel_cl_ma = pval.intval / 1000;
	chip->parallel.current_max_ma = new_parallel_cl_ma;
	pr_smb(PR_MISC, "Requested ICL = %d from parallel, got %d\n",
		new_parallel_cl_ma, set_parallel_cl_ma);
	new_pmi_cl_ma = max(0, target_icl_ma - set_parallel_cl_ma);
	pr_smb(PR_STATUS, "New Total USB current = %d[%d, %d]\n",
		total_current_ma, new_pmi_cl_ma,
		set_parallel_cl_ma);
	smbchg_set_usb_current_max(chip, new_pmi_cl_ma);

	/* begin splitting the fast charge current */
	fcc_ma = get_effective_result_locked(chip->fcc_votable);
	parallel_chg_fcc_percent =
		100 - smbchg_main_chg_fcc_percent;
	target_parallel_fcc_ma =
		(fcc_ma * parallel_chg_fcc_percent) / 100;
	pval.intval = target_parallel_fcc_ma * 1000;
	parallel_psy->set_property(parallel_psy,
			POWER_SUPPLY_PROP_CONSTANT_CHARGE_CURRENT_MAX, &pval);
	/* check how much actual current is supplied by the parallel charger */
	parallel_psy->get_property(parallel_psy,
			POWER_SUPPLY_PROP_CONSTANT_CHARGE_CURRENT_MAX, &pval);
	supplied_parallel_fcc_ma = pval.intval / 1000;
	pr_smb(PR_MISC, "Requested FCC = %d from parallel, got %d\n",
		target_parallel_fcc_ma, supplied_parallel_fcc_ma);

	/* then for the main charger, use the left over FCC */
	current_table_index = find_smaller_in_array(
			chip->tables.usb_ilim_ma_table,
			fcc_ma - supplied_parallel_fcc_ma,
			chip->tables.usb_ilim_ma_len);
	main_fastchg_current_ma =
		chip->tables.usb_ilim_ma_table[current_table_index];
	smbchg_set_fastchg_current_raw(chip, main_fastchg_current_ma);
	pr_smb(PR_STATUS, "FCC = %d[%d, %d]\n", fcc_ma, main_fastchg_current_ma,
					supplied_parallel_fcc_ma);

	chip->parallel.enabled_once = true;

	return;
}

static bool smbchg_is_parallel_usb_ok(struct smbchg_chip *chip,
		int *ret_total_current_ma)
{
	struct power_supply *parallel_psy = get_parallel_psy(chip);
	union power_supply_propval pval = {0, };
	int min_current_thr_ma, rc, type;
	int total_current_ma, current_limit_ma, parallel_cl_ma;
	ktime_t kt_since_last_disable;
	u8 reg;
	int fcc_ma = get_effective_result_locked(chip->fcc_votable);
	int fcc_voter_id = get_effective_client_id_locked(chip->fcc_votable);
	int usb_icl_ma = get_effective_result_locked(chip->usb_icl_votable);

	if (!parallel_psy || !smbchg_parallel_en
			|| !chip->parallel_charger_detected) {
		pr_smb(PR_STATUS, "Parallel charging not enabled\n");
		return false;
	}

	kt_since_last_disable = ktime_sub(ktime_get_boottime(),
					chip->parallel.last_disabled);
	if (chip->parallel.current_max_ma == 0
		&& chip->parallel.enabled_once
		&& ktime_to_ms(kt_since_last_disable)
			< PARALLEL_REENABLE_TIMER_MS) {
		pr_smb(PR_STATUS, "Only been %lld since disable, skipping\n",
				ktime_to_ms(kt_since_last_disable));
		return false;
	}

	/*
	 * If the battery is not present, try not to change parallel charging
	 * from OFF to ON or from ON to OFF, as it could cause the device to
	 * brown out in the instant that the USB settings are changed.
	 *
	 * Only allow parallel charging check to report false (thereby turnin
	 * off parallel charging) if the battery is still there, or if parallel
	 * charging is disabled in the first place.
	 */
	if (get_prop_charge_type(chip) != POWER_SUPPLY_CHARGE_TYPE_FAST
			&& (get_prop_batt_present(chip)
				|| chip->parallel.current_max_ma == 0)) {
		pr_smb(PR_STATUS, "Not in fast charge, skipping\n");
		return false;
	}

	if (get_prop_batt_health(chip) != POWER_SUPPLY_HEALTH_GOOD) {
		pr_smb(PR_STATUS, "JEITA active, skipping\n");
		return false;
	}

	rc = smbchg_read(chip, &reg, chip->misc_base + IDEV_STS, 1);
	if (rc < 0) {
		dev_err(chip->dev, "Couldn't read status 5 rc = %d\n", rc);
		return false;
	}

	type = get_type(reg);
	if (get_usb_supply_type(type) == POWER_SUPPLY_TYPE_USB_CDP) {
		pr_smb(PR_STATUS, "CDP adapter, skipping\n");
		return false;
	}

	if (get_usb_supply_type(type) == POWER_SUPPLY_TYPE_USB) {
		pr_smb(PR_STATUS, "SDP adapter, skipping\n");
		return false;
	}

	/*
	 * If USBIN is suspended or not the active power source, do not enable
	 * parallel charging. The device may be charging off of DCIN.
	 */
	if (!smbchg_is_usbin_active_pwr_src(chip)) {
		pr_smb(PR_STATUS, "USB not active power source: %02x\n", reg);
		return false;
	}

	min_current_thr_ma = smbchg_get_min_parallel_current_ma(chip);
	if (min_current_thr_ma <= 0) {
		pr_smb(PR_STATUS, "parallel charger unavailable for thr: %d\n",
				min_current_thr_ma);
		return false;
	}

	if (usb_icl_ma < min_current_thr_ma) {
		pr_smb(PR_STATUS, "Weak USB chg skip enable: %d < %d\n",
			usb_icl_ma, min_current_thr_ma);
		return false;
	}

	/*
	 * Suspend the parallel charger if the charging current is < 1800 mA
	 * and is not because of an ESR pulse.
	 */
	if (fcc_voter_id != ESR_PULSE_FCC_VOTER
			&& fcc_ma < PARALLEL_CHG_THRESHOLD_CURRENT) {
		pr_smb(PR_STATUS, "FCC %d lower than %d\n",
			fcc_ma,
			PARALLEL_CHG_THRESHOLD_CURRENT);
		return false;
	}

	current_limit_ma = smbchg_get_aicl_level_ma(chip);
	if (current_limit_ma <= 0)
		return false;

	if (chip->parallel.initial_aicl_ma == 0) {
		if (current_limit_ma < min_current_thr_ma) {
			pr_smb(PR_STATUS, "Initial AICL very low: %d < %d\n",
				current_limit_ma, min_current_thr_ma);
			return false;
		}
		chip->parallel.initial_aicl_ma = current_limit_ma;
	}

	parallel_psy->get_property(parallel_psy,
			POWER_SUPPLY_PROP_CURRENT_MAX, &pval);
	parallel_cl_ma = pval.intval / 1000;
	/*
	 * Read back the real amount of current we are getting
	 * Treat 2mA as 0 because that is the suspend current setting
	 */
	if (parallel_cl_ma <= SUSPEND_CURRENT_MA)
		parallel_cl_ma = 0;

	/*
	 * Set the parallel charge path's input current limit (ICL)
	 * to the total current / 2
	 */
	total_current_ma = min(current_limit_ma + parallel_cl_ma, usb_icl_ma);

	if (total_current_ma < chip->parallel.initial_aicl_ma
			- chip->parallel.allowed_lowering_ma) {
		pr_smb(PR_STATUS,
			"Total current reduced a lot: %d (%d + %d) < %d - %d\n",
			total_current_ma,
			current_limit_ma, parallel_cl_ma,
			chip->parallel.initial_aicl_ma,
			chip->parallel.allowed_lowering_ma);
		return false;
	}

	*ret_total_current_ma = total_current_ma;
	return true;
}

#define PARALLEL_CHARGER_EN_DELAY_MS	500
static void smbchg_parallel_usb_en_work(struct work_struct *work)
{
	struct smbchg_chip *chip = container_of(work,
				struct smbchg_chip,
				parallel_en_work.work);
	int previous_aicl_ma, total_current_ma, aicl_ma;
	bool in_progress;

	/* do a check to see if the aicl is stable */
	previous_aicl_ma = smbchg_get_aicl_level_ma(chip);
	msleep(PARALLEL_CHARGER_EN_DELAY_MS);
	aicl_ma = smbchg_get_aicl_level_ma(chip);
	if (previous_aicl_ma == aicl_ma) {
		pr_smb(PR_STATUS, "AICL at %d\n", aicl_ma);
	} else {
		pr_smb(PR_STATUS,
			"AICL changed [%d -> %d], recheck %d ms\n",
			previous_aicl_ma, aicl_ma,
			PARALLEL_CHARGER_EN_DELAY_MS);
		goto recheck;
	}

	mutex_lock(&chip->parallel.lock);
	in_progress = (chip->parallel.current_max_ma != 0);
	if (smbchg_is_parallel_usb_ok(chip, &total_current_ma)) {
		smbchg_parallel_usb_enable(chip, total_current_ma);
	} else {
		if (in_progress) {
			pr_smb(PR_STATUS, "parallel charging unavailable\n");
			smbchg_parallel_usb_disable(chip);
		}
	}
	mutex_unlock(&chip->parallel.lock);
	smbchg_relax(chip, PM_PARALLEL_CHECK);
	return;

recheck:
	schedule_delayed_work(&chip->parallel_en_work, 0);
}

static void smbchg_parallel_usb_check_ok(struct smbchg_chip *chip)
{
	struct power_supply *parallel_psy = get_parallel_psy(chip);

	if (!parallel_psy || !chip->parallel_charger_detected)
		return;

	smbchg_stay_awake(chip, PM_PARALLEL_CHECK);
	schedule_delayed_work(&chip->parallel_en_work, 0);
}

static int charging_suspend_vote_cb(struct device *dev, int suspend,
						int client, int last_suspend,
						int last_client)
{
	int rc;
	struct smbchg_chip *chip = dev_get_drvdata(dev);

	rc = smbchg_charging_en(chip, !suspend);
	if (rc < 0) {
		dev_err(chip->dev,
			"Couldn't configure batt chg: 0x%x rc = %d\n",
			!suspend, rc);
	}

	return rc;
}

static int usb_suspend_vote_cb(struct device *dev, int suspend,
						int client, int last_suspend,
						int last_client)
{
	int rc;
	struct smbchg_chip *chip = dev_get_drvdata(dev);

	rc = smbchg_usb_suspend(chip, suspend);
	if (rc < 0)
		return rc;

	if (client == THERMAL_EN_VOTER || client == POWER_SUPPLY_EN_VOTER ||
				client == USER_EN_VOTER ||
				client == FAKE_BATTERY_EN_VOTER)
		smbchg_parallel_usb_check_ok(chip);

	return rc;
}

static int dc_suspend_vote_cb(struct device *dev, int suspend,
						int client, int last_suspend,
						int last_client)
{
	int rc;
	struct smbchg_chip *chip = dev_get_drvdata(dev);

	rc = smbchg_dc_suspend(chip, suspend);
	if (rc < 0)
		return rc;

	if (chip->dc_psy_type != -EINVAL && chip->psy_registered)
		power_supply_changed(&chip->dc_psy);

	return rc;
}

static int set_fastchg_current_vote_cb(struct device *dev,
						int fcc_ma,
						int client,
						int last_fcc_ma,
						int last_client)
{
	struct smbchg_chip *chip = dev_get_drvdata(dev);
	int rc;

	if (chip->parallel.current_max_ma == 0) {
		rc = smbchg_set_fastchg_current_raw(chip, fcc_ma);
		if (rc < 0) {
			pr_err("Can't set FCC fcc_ma=%d rc=%d\n", fcc_ma, rc);
			return rc;
		}
	}
	/*
	 * check if parallel charging can be enabled, and if enabled,
	 * distribute the fcc
	 */
	smbchg_parallel_usb_check_ok(chip);
	return 0;
}

static struct ilim_entry *smbchg_wipower_find_entry(struct smbchg_chip *chip,
				struct ilim_map *map, int uv)
{
	int i;
	struct ilim_entry *ret = &(chip->wipower_default.entries[0]);

	for (i = 0; i < map->num; i++) {
		if (is_between(map->entries[i].vmin_uv, map->entries[i].vmax_uv,
			uv))
			ret = &map->entries[i];
	}
	return ret;
}

#define ZIN_ICL_PT	0xFC
#define ZIN_ICL_LV	0xFD
#define ZIN_ICL_HV	0xFE
#define ZIN_ICL_MASK	SMB_MASK(4, 0)
static int smbchg_dcin_ilim_config(struct smbchg_chip *chip, int offset, int ma)
{
	int i, rc;

	i = find_smaller_in_array(chip->tables.dc_ilim_ma_table,
			ma, chip->tables.dc_ilim_ma_len);

	if (i < 0)
		i = 0;

	rc = smbchg_sec_masked_write(chip, chip->bat_if_base + offset,
			ZIN_ICL_MASK, i);
	if (rc)
		dev_err(chip->dev, "Couldn't write bat if offset %d value = %d rc = %d\n",
				offset, i, rc);
	return rc;
}

static int smbchg_wipower_ilim_config(struct smbchg_chip *chip,
						struct ilim_entry *ilim)
{
	int rc = 0;

	if (chip->current_ilim.icl_pt_ma != ilim->icl_pt_ma) {
		rc = smbchg_dcin_ilim_config(chip, ZIN_ICL_PT, ilim->icl_pt_ma);
		if (rc)
			dev_err(chip->dev, "failed to write batif offset %d %dma rc = %d\n",
					ZIN_ICL_PT, ilim->icl_pt_ma, rc);
		else
			chip->current_ilim.icl_pt_ma =  ilim->icl_pt_ma;
	}

	if (chip->current_ilim.icl_lv_ma !=  ilim->icl_lv_ma) {
		rc = smbchg_dcin_ilim_config(chip, ZIN_ICL_LV, ilim->icl_lv_ma);
		if (rc)
			dev_err(chip->dev, "failed to write batif offset %d %dma rc = %d\n",
					ZIN_ICL_LV, ilim->icl_lv_ma, rc);
		else
			chip->current_ilim.icl_lv_ma =  ilim->icl_lv_ma;
	}

	if (chip->current_ilim.icl_hv_ma !=  ilim->icl_hv_ma) {
		rc = smbchg_dcin_ilim_config(chip, ZIN_ICL_HV, ilim->icl_hv_ma);
		if (rc)
			dev_err(chip->dev, "failed to write batif offset %d %dma rc = %d\n",
					ZIN_ICL_HV, ilim->icl_hv_ma, rc);
		else
			chip->current_ilim.icl_hv_ma =  ilim->icl_hv_ma;
	}
	return rc;
}

static void btm_notify_dcin(enum qpnp_tm_state state, void *ctx);
static int smbchg_wipower_dcin_btm_configure(struct smbchg_chip *chip,
		struct ilim_entry *ilim)
{
	int rc;

	if (ilim->vmin_uv == chip->current_ilim.vmin_uv
			&& ilim->vmax_uv == chip->current_ilim.vmax_uv)
		return 0;

	chip->param.channel = DCIN;
	chip->param.btm_ctx = chip;
	if (wipower_dcin_interval < ADC_MEAS1_INTERVAL_0MS)
		wipower_dcin_interval = ADC_MEAS1_INTERVAL_0MS;

	if (wipower_dcin_interval > ADC_MEAS1_INTERVAL_16S)
		wipower_dcin_interval = ADC_MEAS1_INTERVAL_16S;

	chip->param.timer_interval = wipower_dcin_interval;
	chip->param.threshold_notification = &btm_notify_dcin;
	chip->param.high_thr = ilim->vmax_uv + wipower_dcin_hyst_uv;
	chip->param.low_thr = ilim->vmin_uv - wipower_dcin_hyst_uv;
	chip->param.state_request = ADC_TM_HIGH_LOW_THR_ENABLE;
	rc = qpnp_vadc_channel_monitor(chip->vadc_dev, &chip->param);
	if (rc) {
		dev_err(chip->dev, "Couldn't configure btm for dcin rc = %d\n",
				rc);
	} else {
		chip->current_ilim.vmin_uv = ilim->vmin_uv;
		chip->current_ilim.vmax_uv = ilim->vmax_uv;
		pr_smb(PR_STATUS, "btm ilim = (%duV %duV %dmA %dmA %dmA)\n",
			ilim->vmin_uv, ilim->vmax_uv,
			ilim->icl_pt_ma, ilim->icl_lv_ma, ilim->icl_hv_ma);
	}
	return rc;
}

static int smbchg_wipower_icl_configure(struct smbchg_chip *chip,
						int dcin_uv, bool div2)
{
	int rc = 0;
	struct ilim_map *map = div2 ? &chip->wipower_div2 : &chip->wipower_pt;
	struct ilim_entry *ilim = smbchg_wipower_find_entry(chip, map, dcin_uv);

	rc = smbchg_wipower_ilim_config(chip, ilim);
	if (rc) {
		dev_err(chip->dev, "failed to config ilim rc = %d, dcin_uv = %d , div2 = %d, ilim = (%duV %duV %dmA %dmA %dmA)\n",
			rc, dcin_uv, div2,
			ilim->vmin_uv, ilim->vmax_uv,
			ilim->icl_pt_ma, ilim->icl_lv_ma, ilim->icl_hv_ma);
		return rc;
	}

	rc = smbchg_wipower_dcin_btm_configure(chip, ilim);
	if (rc) {
		dev_err(chip->dev, "failed to config btm rc = %d, dcin_uv = %d , div2 = %d, ilim = (%duV %duV %dmA %dmA %dmA)\n",
			rc, dcin_uv, div2,
			ilim->vmin_uv, ilim->vmax_uv,
			ilim->icl_pt_ma, ilim->icl_lv_ma, ilim->icl_hv_ma);
		return rc;
	}
	chip->wipower_configured = true;
	return 0;
}

static void smbchg_wipower_icl_deconfigure(struct smbchg_chip *chip)
{
	int rc;
	struct ilim_entry *ilim = &(chip->wipower_default.entries[0]);

	if (!chip->wipower_configured)
		return;

	rc = smbchg_wipower_ilim_config(chip, ilim);
	if (rc)
		dev_err(chip->dev, "Couldn't config default ilim rc = %d\n",
				rc);

	rc = qpnp_vadc_end_channel_monitor(chip->vadc_dev);
	if (rc)
		dev_err(chip->dev, "Couldn't de configure btm for dcin rc = %d\n",
				rc);

	chip->wipower_configured = false;
	chip->current_ilim.vmin_uv = 0;
	chip->current_ilim.vmax_uv = 0;
	chip->current_ilim.icl_pt_ma = ilim->icl_pt_ma;
	chip->current_ilim.icl_lv_ma = ilim->icl_lv_ma;
	chip->current_ilim.icl_hv_ma = ilim->icl_hv_ma;
	pr_smb(PR_WIPOWER, "De config btm\n");
}

#define FV_STS		0x0C
#define DIV2_ACTIVE	BIT(7)
static void __smbchg_wipower_check(struct smbchg_chip *chip)
{
	int chg_type;
	bool usb_present, dc_present;
	int rc;
	int dcin_uv;
	bool div2;
	struct qpnp_vadc_result adc_result;
	u8 reg;

	if (!wipower_dyn_icl_en) {
		smbchg_wipower_icl_deconfigure(chip);
		return;
	}

	chg_type = get_prop_charge_type(chip);
	usb_present = is_usb_present(chip);
	dc_present = is_dc_present(chip);
	if (chg_type != POWER_SUPPLY_CHARGE_TYPE_NONE
			 && !usb_present
			&& dc_present
			&& chip->dc_psy_type == POWER_SUPPLY_TYPE_WIPOWER) {
		rc = qpnp_vadc_read(chip->vadc_dev, DCIN, &adc_result);
		if (rc) {
			pr_smb(PR_STATUS, "error DCIN read rc = %d\n", rc);
			return;
		}
		dcin_uv = adc_result.physical;

		/* check div_by_2 */
		rc = smbchg_read(chip, &reg, chip->chgr_base + FV_STS, 1);
		if (rc) {
			pr_smb(PR_STATUS, "error DCIN read rc = %d\n", rc);
			return;
		}
		div2 = !!(reg & DIV2_ACTIVE);

		pr_smb(PR_WIPOWER,
			"config ICL chg_type = %d usb = %d dc = %d dcin_uv(adc_code) = %d (0x%x) div2 = %d\n",
			chg_type, usb_present, dc_present, dcin_uv,
			adc_result.adc_code, div2);
		smbchg_wipower_icl_configure(chip, dcin_uv, div2);
	} else {
		pr_smb(PR_WIPOWER,
			"deconfig ICL chg_type = %d usb = %d dc = %d\n",
			chg_type, usb_present, dc_present);
		smbchg_wipower_icl_deconfigure(chip);
	}
}

static void smbchg_wipower_check(struct smbchg_chip *chip)
{
	if (!chip->wipower_dyn_icl_avail)
		return;

	mutex_lock(&chip->wipower_config);
	__smbchg_wipower_check(chip);
	mutex_unlock(&chip->wipower_config);
}

static void btm_notify_dcin(enum qpnp_tm_state state, void *ctx)
{
	struct smbchg_chip *chip = ctx;

	mutex_lock(&chip->wipower_config);
	pr_smb(PR_WIPOWER, "%s state\n",
			state  == ADC_TM_LOW_STATE ? "low" : "high");
	chip->current_ilim.vmin_uv = 0;
	chip->current_ilim.vmax_uv = 0;
	__smbchg_wipower_check(chip);
	mutex_unlock(&chip->wipower_config);
}

static int force_dcin_icl_write(void *data, u64 val)
{
	struct smbchg_chip *chip = data;

	smbchg_wipower_check(chip);
	return 0;
}
DEFINE_SIMPLE_ATTRIBUTE(force_dcin_icl_ops, NULL,
		force_dcin_icl_write, "0x%02llx\n");

/*
 * set the dc charge path's maximum allowed current draw
 * that may be limited by the system's thermal level
 */
static int set_dc_current_limit_vote_cb(struct device *dev,
						int icl_ma,
						int client,
						int last_icl_ma,
						int last_client)
{
	struct smbchg_chip *chip = dev_get_drvdata(dev);

	return smbchg_set_dc_current_max(chip, icl_ma);
}

/*
 * set the usb charge path's maximum allowed current draw
 * that may be limited by the system's thermal level
 */
static int set_usb_current_limit_vote_cb(struct device *dev,
						int icl_ma,
						int client,
						int last_icl_ma,
						int last_client)
{
	struct smbchg_chip *chip = dev_get_drvdata(dev);
	int rc, aicl_ma, effective_id;

	effective_id = get_effective_client_id_locked(chip->usb_icl_votable);

	/* disable parallel charging if HVDCP is voting for 300mA */
	if (effective_id == HVDCP_ICL_VOTER)
		smbchg_parallel_usb_disable(chip);

	if (chip->parallel.current_max_ma == 0) {
		rc = smbchg_set_usb_current_max(chip, icl_ma);
		if (rc) {
			pr_err("Failed to set usb current max: %d\n", rc);
			return rc;
		}
	}

	/* skip the aicl rerun if hvdcp icl voter is active */
	if (effective_id == HVDCP_ICL_VOTER)
		return 0;

	aicl_ma = smbchg_get_aicl_level_ma(chip);
	if (icl_ma > aicl_ma && smbchg_is_aicl_complete(chip))
		smbchg_rerun_aicl(chip);
	smbchg_parallel_usb_check_ok(chip);
	return 0;
}

static int smbchg_system_temp_level_set(struct smbchg_chip *chip,
								int lvl_sel)
{
	int rc = 0;
	int prev_therm_lvl;
	int thermal_icl_ma;

	pr_info("thermal level is %d, batt temp is %d\n",
			lvl_sel, get_prop_batt_temp(chip));
	if (!chip->thermal_mitigation) {
		dev_err(chip->dev, "Thermal mitigation not supported\n");
		return -EINVAL;
	}

	if (lvl_sel < 0) {
		dev_err(chip->dev, "Unsupported level selected %d\n", lvl_sel);
		return -EINVAL;
	}

	if (lvl_sel >= chip->thermal_levels) {
		dev_err(chip->dev, "Unsupported level selected %d forcing %d\n",
				lvl_sel, chip->thermal_levels - 1);
		lvl_sel = chip->thermal_levels - 1;
	}

	if (lvl_sel == chip->therm_lvl_sel)
		return 0;

	mutex_lock(&chip->therm_lvl_lock);
	prev_therm_lvl = chip->therm_lvl_sel;
	chip->therm_lvl_sel = lvl_sel;
	if (chip->therm_lvl_sel == (chip->thermal_levels - 1)) {
		/*
		 * Disable charging if highest value selected by
		 * setting the DC and USB path in suspend
		 */
		rc = vote(chip->dc_suspend_votable, THERMAL_EN_VOTER, true, 0);
		if (rc < 0) {
			dev_err(chip->dev,
				"Couldn't set dc suspend rc %d\n", rc);
			goto out;
		}
		rc = vote(chip->usb_suspend_votable, THERMAL_EN_VOTER, true, 0);
		if (rc < 0) {
			dev_err(chip->dev,
				"Couldn't set usb suspend rc %d\n", rc);
			goto out;
		}
		goto out;
	}

	if (chip->therm_lvl_sel == 0) {
		rc = vote(chip->usb_icl_votable, THERMAL_ICL_VOTER, false, 0);
		if (rc < 0)
			pr_err("Couldn't disable USB thermal ICL vote rc=%d\n",
				rc);

		rc = vote(chip->dc_icl_votable, THERMAL_ICL_VOTER, false, 0);
		if (rc < 0)
			pr_err("Couldn't disable DC thermal ICL vote rc=%d\n",
				rc);
		rc = vote(chip->fcc_votable, THERMAL_FCC_VOTER, false, 0);
		if (rc < 0)
			pr_err("Couldn't vote en rc %d\n", rc);
	} else {
		thermal_icl_ma =
			(int)chip->thermal_mitigation[chip->therm_lvl_sel];
		rc = vote(chip->usb_icl_votable, THERMAL_ICL_VOTER, true,
					thermal_icl_ma);
		if (rc < 0)
			pr_err("Couldn't vote for USB thermal ICL rc=%d\n", rc);

		rc = vote(chip->dc_icl_votable, THERMAL_ICL_VOTER, true,
					thermal_icl_ma);
		if (rc < 0)
			pr_err("Couldn't vote for DC thermal ICL rc=%d\n", rc);

		rc = vote(chip->fcc_votable, THERMAL_FCC_VOTER, true,
					thermal_icl_ma);
		if (rc < 0)
			pr_err("Couldn't vote en rc %d\n", rc);
	}

	if (prev_therm_lvl == chip->thermal_levels - 1) {
		/*
		 * If previously highest value was selected charging must have
		 * been disabed. Enable charging by taking the DC and USB path
		 * out of suspend.
		 */
		rc = vote(chip->dc_suspend_votable, THERMAL_EN_VOTER, false, 0);
		if (rc < 0) {
			dev_err(chip->dev,
				"Couldn't set dc suspend rc %d\n", rc);
			goto out;
		}
		rc = vote(chip->usb_suspend_votable, THERMAL_EN_VOTER,
								false, 0);
		if (rc < 0) {
			dev_err(chip->dev,
				"Couldn't set usb suspend rc %d\n", rc);
			goto out;
		}
	}
out:
	mutex_unlock(&chip->therm_lvl_lock);
	return rc;
}

static int smbchg_ibat_ocp_threshold_ua = 4500000;
module_param(smbchg_ibat_ocp_threshold_ua, int, 0644);

#define UCONV			1000000LL
#define MCONV			1000LL
#define FLASH_V_THRESHOLD	3000000
#define FLASH_VDIP_MARGIN	100000
#define VPH_FLASH_VDIP		(FLASH_V_THRESHOLD + FLASH_VDIP_MARGIN)
#define BUCK_EFFICIENCY		800LL
static int smbchg_calc_max_flash_current(struct smbchg_chip *chip)
{
	int ocv_uv, esr_uohm, rbatt_uohm, ibat_now, rc;
	int64_t ibat_flash_ua, avail_flash_ua, avail_flash_power_fw;
	int64_t ibat_safe_ua, vin_flash_uv, vph_flash_uv;

	rc = get_property_from_fg(chip, POWER_SUPPLY_PROP_VOLTAGE_OCV, &ocv_uv);
	if (rc) {
		pr_smb(PR_STATUS, "bms psy does not support OCV\n");
		return 0;
	}

	rc = get_property_from_fg(chip, POWER_SUPPLY_PROP_RESISTANCE,
			&esr_uohm);
	if (rc) {
		pr_smb(PR_STATUS, "bms psy does not support resistance\n");
		return 0;
	}

	rc = msm_bcl_read(BCL_PARAM_CURRENT, &ibat_now);
	if (rc) {
		pr_smb(PR_STATUS, "BCL current read failed: %d\n", rc);
		return 0;
	}

	rbatt_uohm = esr_uohm + chip->rpara_uohm + chip->rslow_uohm;
	/*
	 * Calculate the maximum current that can pulled out of the battery
	 * before the battery voltage dips below a safe threshold.
	 */
	ibat_safe_ua = div_s64((ocv_uv - VPH_FLASH_VDIP) * UCONV,
				rbatt_uohm);

	if (ibat_safe_ua <= smbchg_ibat_ocp_threshold_ua) {
		/*
		 * If the calculated current is below the OCP threshold, then
		 * use it as the possible flash current.
		 */
		ibat_flash_ua = ibat_safe_ua - ibat_now;
		vph_flash_uv = VPH_FLASH_VDIP;
	} else {
		/*
		 * If the calculated current is above the OCP threshold, then
		 * use the ocp threshold instead.
		 *
		 * Any higher current will be tripping the battery OCP.
		 */
		ibat_flash_ua = smbchg_ibat_ocp_threshold_ua - ibat_now;
		vph_flash_uv = ocv_uv - div64_s64((int64_t)rbatt_uohm
				* smbchg_ibat_ocp_threshold_ua, UCONV);
	}
	/* Calculate the input voltage of the flash module. */
	vin_flash_uv = max((chip->vled_max_uv + 500000LL),
				div64_s64((vph_flash_uv * 1200), 1000));
	/* Calculate the available power for the flash module. */
	avail_flash_power_fw = BUCK_EFFICIENCY * vph_flash_uv * ibat_flash_ua;
	/*
	 * Calculate the available amount of current the flash module can draw
	 * before collapsing the battery. (available power/ flash input voltage)
	 */
	avail_flash_ua = div64_s64(avail_flash_power_fw, vin_flash_uv * MCONV);
	pr_smb(PR_MISC,
		"avail_iflash=%lld, ocv=%d, ibat=%d, rbatt=%d\n",
		avail_flash_ua, ocv_uv, ibat_now, rbatt_uohm);
	return (int)avail_flash_ua;
}

#define FCC_CMP_CFG	0xF3
#define FCC_COMP_MASK	SMB_MASK(1, 0)
static int smbchg_fastchg_current_comp_set(struct smbchg_chip *chip,
					int comp_current)
{
	int rc;
	u8 i;

	for (i = 0; i < chip->tables.fcc_comp_len; i++)
		if (comp_current == chip->tables.fcc_comp_table[i])
			break;

	if (i >= chip->tables.fcc_comp_len)
		return -EINVAL;

	rc = smbchg_sec_masked_write(chip, chip->chgr_base + FCC_CMP_CFG,
			FCC_COMP_MASK, i);

	if (rc)
		dev_err(chip->dev, "Couldn't set fastchg current comp rc = %d\n",
			rc);

	return rc;
}

#define CFG_TCC_REG			0xF9
#define CHG_ITERM_MASK			SMB_MASK(2, 0)
static int smbchg_iterm_set(struct smbchg_chip *chip, int iterm_ma)
{
	int rc;
	u8 reg;

	reg = find_closest_in_array(
			chip->tables.iterm_ma_table,
			chip->tables.iterm_ma_len,
			iterm_ma);

	rc = smbchg_sec_masked_write(chip,
			chip->chgr_base + CFG_TCC_REG,
			CHG_ITERM_MASK, reg);
	if (rc) {
		dev_err(chip->dev,
			"Couldn't set iterm rc = %d\n", rc);
		return rc;
	}
	pr_smb(PR_STATUS, "set tcc (%d) to 0x%02x\n",
			iterm_ma, reg);
	chip->iterm_ma = iterm_ma;

	return 0;
}

#define FV_CMP_CFG	0xF5
#define FV_COMP_MASK	SMB_MASK(5, 0)
static int smbchg_float_voltage_comp_set(struct smbchg_chip *chip, int code)
{
	int rc;
	u8 val;

	val = code & FV_COMP_MASK;
	rc = smbchg_sec_masked_write(chip, chip->chgr_base + FV_CMP_CFG,
			FV_COMP_MASK, val);

	if (rc)
		dev_err(chip->dev, "Couldn't set float voltage comp rc = %d\n",
			rc);

	return rc;
}

#define VFLOAT_CFG_REG			0xF4
#define MIN_FLOAT_MV			3600
#define MAX_FLOAT_MV			4500
#define VFLOAT_MASK			SMB_MASK(5, 0)

#define MID_RANGE_FLOAT_MV_MIN		3600
#define MID_RANGE_FLOAT_MIN_VAL		0x05
#define MID_RANGE_FLOAT_STEP_MV		20

#define HIGH_RANGE_FLOAT_MIN_MV		4340
#define HIGH_RANGE_FLOAT_MIN_VAL	0x2A
#define HIGH_RANGE_FLOAT_STEP_MV	10

#define VHIGH_RANGE_FLOAT_MIN_MV	4360
#define VHIGH_RANGE_FLOAT_MIN_VAL	0x2C
#define VHIGH_RANGE_FLOAT_STEP_MV	20
static int smbchg_float_voltage_set(struct smbchg_chip *chip, int vfloat_mv)
{
	struct power_supply *parallel_psy = get_parallel_psy(chip);
	int rc, delta;
	u8 temp;

	if ((vfloat_mv < MIN_FLOAT_MV) || (vfloat_mv > MAX_FLOAT_MV)) {
		dev_err(chip->dev, "bad float voltage mv =%d asked to set\n",
					vfloat_mv);
		return -EINVAL;
	}

	if (vfloat_mv <= HIGH_RANGE_FLOAT_MIN_MV) {
		/* mid range */
		delta = vfloat_mv - MID_RANGE_FLOAT_MV_MIN;
		temp = MID_RANGE_FLOAT_MIN_VAL + delta
				/ MID_RANGE_FLOAT_STEP_MV;
		vfloat_mv -= delta % MID_RANGE_FLOAT_STEP_MV;
	} else if (vfloat_mv <= VHIGH_RANGE_FLOAT_MIN_MV) {
		/* high range */
		delta = vfloat_mv - HIGH_RANGE_FLOAT_MIN_MV;
		temp = HIGH_RANGE_FLOAT_MIN_VAL + delta
				/ HIGH_RANGE_FLOAT_STEP_MV;
		vfloat_mv -= delta % HIGH_RANGE_FLOAT_STEP_MV;
	} else {
		/* very high range */
		delta = vfloat_mv - VHIGH_RANGE_FLOAT_MIN_MV;
		temp = VHIGH_RANGE_FLOAT_MIN_VAL + delta
				/ VHIGH_RANGE_FLOAT_STEP_MV;
		vfloat_mv -= delta % VHIGH_RANGE_FLOAT_STEP_MV;
	}

	if (parallel_psy) {
		rc = power_supply_set_voltage_limit(parallel_psy,
				vfloat_mv + 50);
		if (rc)
			dev_err(chip->dev, "Couldn't set float voltage on parallel psy rc: %d\n",
				rc);
	}

	rc = smbchg_sec_masked_write(chip, chip->chgr_base + VFLOAT_CFG_REG,
			VFLOAT_MASK, temp);

	if (rc)
		dev_err(chip->dev, "Couldn't set float voltage rc = %d\n", rc);
	else {
		chip->vfloat_mv = vfloat_mv;
		power_supply_set_voltage_limit(chip->usb_psy,
				chip->vfloat_mv * 1000);
	}

	return rc;
}

static int smbchg_float_voltage_get(struct smbchg_chip *chip)
{
	return chip->vfloat_mv;
}

#define SFT_CFG				0xFD
#define SFT_EN_MASK			SMB_MASK(5, 4)
#define SFT_TO_MASK			SMB_MASK(3, 2)
#define PRECHG_SFT_TO_MASK		SMB_MASK(1, 0)
#define SFT_TIMER_DISABLE_BIT		BIT(5)
#define PRECHG_SFT_TIMER_DISABLE_BIT	BIT(4)
#define SAFETY_TIME_MINUTES_SHIFT	2
static int smbchg_safety_timer_enable(struct smbchg_chip *chip, bool enable)
{
	int rc;
	u8 reg;

	if (enable == chip->safety_timer_en)
		return 0;

	if (enable)
		reg = 0;
	else
		reg = SFT_TIMER_DISABLE_BIT | PRECHG_SFT_TIMER_DISABLE_BIT;

	rc = smbchg_sec_masked_write(chip, chip->chgr_base + SFT_CFG,
			SFT_EN_MASK, reg);
	if (rc < 0) {
		dev_err(chip->dev,
			"Couldn't %s safety timer rc = %d\n",
			enable ? "enable" : "disable", rc);
		return rc;
	}
	chip->safety_timer_en = enable;
	return 0;
}

enum skip_reason {
	REASON_OTG_ENABLED	= BIT(0),
	REASON_FLASH_ENABLED	= BIT(1)
};

#define BAT_IF_TRIM7_REG	0xF7
#define CFG_750KHZ_BIT		BIT(1)
#define MISC_CFG_NTC_VOUT_REG	0xF3
#define CFG_NTC_VOUT_FSW_BIT	BIT(0)
static int smbchg_switch_buck_frequency(struct smbchg_chip *chip,
				bool flash_active)
{
	int rc;

	if (!(chip->wa_flags & SMBCHG_FLASH_BUCK_SWITCH_FREQ_WA))
		return 0;

	if (chip->flash_active == flash_active) {
		pr_smb(PR_STATUS, "Fsw not changed, flash_active: %d\n",
			flash_active);
		return 0;
	}

	/*
	 * As per the systems team recommendation, before the flash fires,
	 * buck switching frequency(Fsw) needs to be increased to 1MHz. Once the
	 * flash is disabled, Fsw needs to be set back to 750KHz.
	 */
	rc = smbchg_sec_masked_write(chip, chip->misc_base +
				MISC_CFG_NTC_VOUT_REG, CFG_NTC_VOUT_FSW_BIT,
				flash_active ? CFG_NTC_VOUT_FSW_BIT : 0);
	if (rc < 0) {
		dev_err(chip->dev, "Couldn't set switching frequency multiplier rc=%d\n",
				rc);
		return rc;
	}

	rc = smbchg_sec_masked_write(chip, chip->bat_if_base + BAT_IF_TRIM7_REG,
			CFG_750KHZ_BIT, flash_active ? 0 : CFG_750KHZ_BIT);
	if (rc < 0) {
		dev_err(chip->dev, "Cannot set switching freq: %d\n", rc);
		return rc;
	}

	pr_smb(PR_STATUS, "Fsw @ %sHz\n", flash_active ? "1M" : "750K");
	chip->flash_active = flash_active;
	return 0;
}

#define OTG_TRIM6		0xF6
#define TR_ENB_SKIP_BIT		BIT(2)
#define OTG_EN_BIT		BIT(0)
static int smbchg_otg_pulse_skip_disable(struct smbchg_chip *chip,
				enum skip_reason reason, bool disable)
{
	int rc;
	bool disabled;

	disabled = !!chip->otg_pulse_skip_dis;
	pr_smb(PR_STATUS, "%s pulse skip, reason %d\n",
			disable ? "disabling" : "enabling", reason);
	if (disable)
		chip->otg_pulse_skip_dis |= reason;
	else
		chip->otg_pulse_skip_dis &= ~reason;
	if (disabled == !!chip->otg_pulse_skip_dis)
		return 0;
	disabled = !!chip->otg_pulse_skip_dis;

	rc = smbchg_sec_masked_write(chip, chip->otg_base + OTG_TRIM6,
			TR_ENB_SKIP_BIT, disabled ? TR_ENB_SKIP_BIT : 0);
	if (rc < 0) {
		dev_err(chip->dev,
			"Couldn't %s otg pulse skip rc = %d\n",
			disabled ? "disable" : "enable", rc);
		return rc;
	}
	pr_smb(PR_STATUS, "%s pulse skip\n", disabled ? "disabled" : "enabled");
	return 0;
}

#define ICL_BUF_CONFIG_REG	0xFC
#define ICL_BUF_CFG_BIT		BIT(2)
#define ICL_BUF_SS_DONE_VAL	0
#define ICL_BUF_SYSON_LDO_VAL	BIT(2)
static int smbchg_configure_icl_buffer(struct smbchg_chip *chip, u8 val)
{
	int rc;

	if ((val != ICL_BUF_SS_DONE_VAL) && (val != ICL_BUF_SYSON_LDO_VAL)) {
		pr_err("Invalid val 0x%02x\n", val);
		return -EINVAL;
	}

	rc = smbchg_sec_masked_write(chip,
			chip->usb_chgpth_base + ICL_BUF_CONFIG_REG,
			ICL_BUF_CFG_BIT, val);
	if (rc < 0) {
		dev_err(chip->dev,
			"Couldn't write 0x%02x to icl buf ctrl rc = %d\n",
			val, rc);
		return rc;
	}
	return 0;
}

static int configure_icl_control(struct smbchg_chip *chip, u8 val)
{
	if (!(chip->wa_flags & SMBCHG_ICL_CONTROL_WA))
		return 0;

	return smbchg_configure_icl_buffer(chip, val);
}

#define LOW_PWR_OPTIONS_REG	0xFF
#define FORCE_TLIM_BIT		BIT(4)
static int smbchg_force_tlim_en(struct smbchg_chip *chip, bool enable)
{
	int rc;

	rc = smbchg_sec_masked_write(chip, chip->otg_base + LOW_PWR_OPTIONS_REG,
			FORCE_TLIM_BIT, enable ? FORCE_TLIM_BIT : 0);
	if (rc < 0) {
		dev_err(chip->dev,
			"Couldn't %s otg force tlim rc = %d\n",
			enable ? "enable" : "disable", rc);
		return rc;
	}
	return rc;
}

static void smbchg_vfloat_adjust_check(struct smbchg_chip *chip)
{
	if (!chip->use_vfloat_adjustments)
		return;

	smbchg_stay_awake(chip, PM_REASON_VFLOAT_ADJUST);
	pr_smb(PR_STATUS, "Starting vfloat adjustments\n");
	schedule_delayed_work(&chip->vfloat_adjust_work, 0);
}

#define FV_STS_REG			0xC
#define AICL_INPUT_STS_BIT		BIT(6)
static bool smbchg_is_input_current_limited(struct smbchg_chip *chip)
{
	int rc;
	u8 reg;

	rc = smbchg_read(chip, &reg, chip->chgr_base + FV_STS_REG, 1);
	if (rc < 0) {
		dev_err(chip->dev, "Couldn't read FV_STS rc=%d\n", rc);
		return false;
	}

	return !!(reg & AICL_INPUT_STS_BIT);
}

#define SW_ESR_PULSE_MS			1500
static void smbchg_cc_esr_wa_check(struct smbchg_chip *chip)
{
	int rc, esr_count;

	if (!(chip->wa_flags & SMBCHG_CC_ESR_WA))
		return;

	if (!is_usb_present(chip) && !is_dc_present(chip)) {
		pr_smb(PR_STATUS, "No inputs present, skipping\n");
		return;
	}

	if (get_prop_charge_type(chip) != POWER_SUPPLY_CHARGE_TYPE_FAST) {
		pr_smb(PR_STATUS, "Not in fast charge, skipping\n");
		return;
	}

	if (!smbchg_is_input_current_limited(chip)) {
		pr_smb(PR_STATUS, "Not input current limited, skipping\n");
		return;
	}

	set_property_on_fg(chip, POWER_SUPPLY_PROP_UPDATE_NOW, 1);
	rc = get_property_from_fg(chip,
			POWER_SUPPLY_PROP_ESR_COUNT, &esr_count);
	if (rc) {
		pr_smb(PR_STATUS,
			"could not read ESR counter rc = %d\n", rc);
		return;
	}

	/*
	 * The esr_count is counting down the number of fuel gauge cycles
	 * before a ESR pulse is needed.
	 *
	 * After a successful ESR pulse, this count is reset to some
	 * high number like 28. If this reaches 0, then the fuel gauge
	 * hardware should force a ESR pulse.
	 *
	 * However, if the device is in constant current charge mode while
	 * being input current limited, the ESR pulse will not affect the
	 * battery current, so the measurement will fail.
	 *
	 * As a failsafe, force a manual ESR pulse if this value is read as
	 * 0.
	 */
	if (esr_count != 0) {
		pr_smb(PR_STATUS, "ESR count is not zero, skipping\n");
		return;
	}

	pr_smb(PR_STATUS, "Lowering charge current for ESR pulse\n");
	smbchg_stay_awake(chip, PM_ESR_PULSE);
	smbchg_sw_esr_pulse_en(chip, true);
	msleep(SW_ESR_PULSE_MS);
	pr_smb(PR_STATUS, "Raising charge current for ESR pulse\n");
	smbchg_relax(chip, PM_ESR_PULSE);
	smbchg_sw_esr_pulse_en(chip, false);
}

static void smbchg_soc_changed(struct smbchg_chip *chip)
{
	smbchg_cc_esr_wa_check(chip);
}

#define DC_AICL_CFG			0xF3
#define MISC_TRIM_OPT_15_8		0xF5
#define USB_AICL_DEGLITCH_MASK		(BIT(5) | BIT(4) | BIT(3))
#define USB_AICL_DEGLITCH_SHORT		(BIT(5) | BIT(4) | BIT(3))
#define USB_AICL_DEGLITCH_LONG		0
#define DC_AICL_DEGLITCH_MASK		(BIT(5) | BIT(4) | BIT(3))
#define DC_AICL_DEGLITCH_SHORT		(BIT(5) | BIT(4) | BIT(3))
#define DC_AICL_DEGLITCH_LONG		0
#define AICL_RERUN_MASK			(BIT(5) | BIT(4))
#define AICL_RERUN_ON			(BIT(5) | BIT(4))
#define AICL_RERUN_OFF			0

static int smbchg_hw_aicl_rerun_enable_indirect_cb(struct device *dev,
						int enable,
						int client, int last_enable,
						int last_client)
{
	int rc = 0;
	struct smbchg_chip *chip = dev_get_drvdata(dev);

	/*
	 * If the indirect voting result of all the clients is to enable hw aicl
	 * rerun, then remove our vote to disable hw aicl rerun
	 */
	rc = vote(chip->hw_aicl_rerun_disable_votable,
		HW_AICL_RERUN_ENABLE_INDIRECT_VOTER, !enable, 0);
	if (rc < 0) {
		pr_err("Couldn't vote for hw rerun rc= %d\n", rc);
		return rc;
	}

	return rc;
}

static int smbchg_hw_aicl_rerun_disable_cb(struct device *dev, int disable,
						int client, int last_disable,
						int last_client)
{
	int rc = 0;
	struct smbchg_chip *chip = dev_get_drvdata(dev);

	rc = smbchg_sec_masked_write(chip,
		chip->misc_base + MISC_TRIM_OPT_15_8,
		AICL_RERUN_MASK, disable ? AICL_RERUN_OFF : AICL_RERUN_ON);
	if (rc < 0)
		pr_err("Couldn't write to MISC_TRIM_OPTIONS_15_8 rc=%d\n", rc);

	return rc;
}

static int smbchg_aicl_deglitch_config_cb(struct device *dev, int shorter,
						int client, int last_result,
						int last_client)
{
	int rc = 0;
	struct smbchg_chip *chip = dev_get_drvdata(dev);

	rc = smbchg_sec_masked_write(chip,
		chip->usb_chgpth_base + USB_AICL_CFG,
		USB_AICL_DEGLITCH_MASK,
		shorter ? USB_AICL_DEGLITCH_SHORT : USB_AICL_DEGLITCH_LONG);
	if (rc < 0) {
		pr_err("Couldn't write to USB_AICL_CFG rc=%d\n", rc);
		return rc;
	}
	rc = smbchg_sec_masked_write(chip,
		chip->dc_chgpth_base + DC_AICL_CFG,
		DC_AICL_DEGLITCH_MASK,
		shorter ? DC_AICL_DEGLITCH_SHORT : DC_AICL_DEGLITCH_LONG);
	if (rc < 0) {
		pr_err("Couldn't write to DC_AICL_CFG rc=%d\n", rc);
		return rc;
	}
	return rc;
}

static void smbchg_aicl_deglitch_wa_en(struct smbchg_chip *chip, bool en)
{
	int rc;

	rc = vote(chip->aicl_deglitch_short_votable,
		VARB_WORKAROUND_VOTER, en, 0);
	if (rc < 0) {
		pr_err("Couldn't vote %s deglitch rc=%d\n",
				en ? "short" : "long", rc);
		return;
	}
	pr_smb(PR_STATUS, "AICL deglitch set to %s\n", en ? "short" : "long");

	rc = vote(chip->hw_aicl_rerun_enable_indirect_votable,
			VARB_WORKAROUND_VOTER, en, 0);
	if (rc < 0) {
		pr_err("Couldn't vote hw aicl rerun rc= %d\n", rc);
		return;
	}
	chip->aicl_deglitch_short = en;
}

static void smbchg_aicl_deglitch_wa_check(struct smbchg_chip *chip)
{
	union power_supply_propval prop = {0,};
	int rc;
	bool low_volt_chgr = true;

	if (!(chip->wa_flags & SMBCHG_AICL_DEGLITCH_WA))
		return;

	if (!is_usb_present(chip) && !is_dc_present(chip)) {
		pr_smb(PR_STATUS, "Charger removed\n");
		smbchg_aicl_deglitch_wa_en(chip, false);
		return;
	}

	if (!chip->bms_psy)
		return;

	if (is_usb_present(chip)) {
		if (is_hvdcp_present(chip))
			low_volt_chgr = false;
	} else if (is_dc_present(chip)) {
		if (chip->dc_psy_type == POWER_SUPPLY_TYPE_WIPOWER)
			low_volt_chgr = false;
		else
			low_volt_chgr = chip->low_volt_dcin;
	}

	if (!low_volt_chgr) {
		pr_smb(PR_STATUS, "High volt charger! Don't set deglitch\n");
		smbchg_aicl_deglitch_wa_en(chip, false);
		return;
	}

	/* It is possible that battery voltage went high above threshold
	 * when the charger is inserted and can go low because of system
	 * load. We shouldn't be reconfiguring AICL deglitch when this
	 * happens as it will lead to oscillation again which is being
	 * fixed here. Do it once when the battery voltage crosses the
	 * threshold (e.g. 4.2 V) and clear it only when the charger
	 * is removed.
	 */
	if (!chip->vbat_above_headroom) {
		rc = chip->bms_psy->get_property(chip->bms_psy,
				POWER_SUPPLY_PROP_VOLTAGE_MIN, &prop);
		if (rc < 0) {
			pr_err("could not read voltage_min, rc=%d\n", rc);
			return;
		}
		chip->vbat_above_headroom = !prop.intval;
	}
	smbchg_aicl_deglitch_wa_en(chip, chip->vbat_above_headroom);
}

#define MISC_TEST_REG		0xE2
#define BB_LOOP_DISABLE_ICL	BIT(2)
static int smbchg_icl_loop_disable_check(struct smbchg_chip *chip)
{
	bool icl_disabled = !chip->chg_otg_enabled && chip->flash_triggered;
	int rc = 0;

	if ((chip->wa_flags & SMBCHG_FLASH_ICL_DISABLE_WA)
			&& icl_disabled != chip->icl_disabled) {
		rc = smbchg_sec_masked_write(chip,
				chip->misc_base + MISC_TEST_REG,
				BB_LOOP_DISABLE_ICL,
				icl_disabled ? BB_LOOP_DISABLE_ICL : 0);
		chip->icl_disabled = icl_disabled;
	}

	return rc;
}

#define UNKNOWN_BATT_TYPE	"Unknown Battery"
#define LOADING_BATT_TYPE	"Loading Battery Data"
static int smbchg_config_chg_battery_type(struct smbchg_chip *chip)
{
	int rc = 0, max_voltage_uv = 0, fastchg_ma = 0, ret = 0, iterm_ua = 0;
	struct device_node *batt_node, *profile_node;
	struct device_node *node = chip->spmi->dev.of_node;
	union power_supply_propval prop = {0,};

	rc = chip->bms_psy->get_property(chip->bms_psy,
			POWER_SUPPLY_PROP_BATTERY_TYPE, &prop);
	if (rc) {
		pr_smb(PR_STATUS, "Unable to read battery-type rc=%d\n", rc);
		return 0;
	}
	if (!strcmp(prop.strval, UNKNOWN_BATT_TYPE) ||
		!strcmp(prop.strval, LOADING_BATT_TYPE)) {
		pr_smb(PR_MISC, "Battery-type not identified\n");
		return 0;
	}
	/* quit if there is no change in the battery-type from previous */
	if (chip->battery_type && !strcmp(prop.strval, chip->battery_type))
		return 0;

	batt_node = of_parse_phandle(node, "qcom,battery-data", 0);
	if (!batt_node) {
		pr_smb(PR_MISC, "No batterydata available\n");
		return 0;
	}

	profile_node = of_batterydata_get_best_profile(batt_node,
							"bms", NULL);
	if (!profile_node) {
		pr_err("couldn't find profile handle\n");
		return -EINVAL;
	}
	chip->battery_type = prop.strval;

	/* change vfloat */
	rc = of_property_read_u32(profile_node, "qcom,max-voltage-uv",
						&max_voltage_uv);
	if (rc) {
		pr_warn("couldn't find battery max voltage rc=%d\n", rc);
		ret = rc;
	} else {
		if (chip->vfloat_mv != (max_voltage_uv / 1000)) {
			pr_info("Vfloat changed from %dmV to %dmV for battery-type %s\n",
				chip->vfloat_mv, (max_voltage_uv / 1000),
				chip->battery_type);
			rc = smbchg_float_voltage_set(chip,
						(max_voltage_uv / 1000));
			if (rc < 0) {
				dev_err(chip->dev,
				"Couldn't set float voltage rc = %d\n", rc);
				return rc;
			}
		}
	}

	/* change chg term */
	rc = of_property_read_u32(profile_node, "qcom,chg-term-ua",
						&iterm_ua);
	if (rc && rc != -EINVAL) {
		pr_warn("couldn't read battery term current=%d\n", rc);
		ret = rc;
	} else if (!rc) {
		if (chip->iterm_ma != (iterm_ua / 1000)
				&& !chip->iterm_disabled) {
			pr_info("Term current changed from %dmA to %dmA for battery-type %s\n",
				chip->iterm_ma, (iterm_ua / 1000),
				chip->battery_type);
			rc = smbchg_iterm_set(chip,
						(iterm_ua / 1000));
			if (rc < 0) {
				dev_err(chip->dev,
				"Couldn't set iterm rc = %d\n", rc);
				return rc;
			}
		}
		chip->iterm_ma = iterm_ua / 1000;
	}

	/*
	 * Only configure from profile if fastchg-ma is not defined in the
	 * charger device node.
	 */
	if (!of_find_property(chip->spmi->dev.of_node,
				"qcom,fastchg-current-ma", NULL)) {
		rc = of_property_read_u32(profile_node,
				"qcom,fastchg-current-ma", &fastchg_ma);
		if (rc) {
			ret = rc;
		} else {
			pr_smb(PR_MISC,
				"fastchg-ma changed from to %dma for battery-type %s\n",
				fastchg_ma, chip->battery_type);
			rc = vote(chip->fcc_votable, BATT_TYPE_FCC_VOTER, true,
							fastchg_ma);
			if (rc < 0) {
				dev_err(chip->dev,
					"Couldn't vote for fastchg current rc=%d\n",
					rc);
				return rc;
			}
		}
	}

	return ret;
}

#define MAX_INV_BATT_ID		7700
#define MIN_INV_BATT_ID		7300
static void check_battery_type(struct smbchg_chip *chip)
{
	union power_supply_propval prop = {0,};
	bool en;

	if (!chip->bms_psy && chip->bms_psy_name)
		chip->bms_psy =
			power_supply_get_by_name((char *)chip->bms_psy_name);
	if (chip->bms_psy) {
		chip->bms_psy->get_property(chip->bms_psy,
				POWER_SUPPLY_PROP_BATTERY_TYPE, &prop);
		en = (strcmp(prop.strval, UNKNOWN_BATT_TYPE) != 0
				|| chip->charge_unknown_battery)
			&& (strcmp(prop.strval, LOADING_BATT_TYPE) != 0);
		vote(chip->battchg_suspend_votable,
				BATTCHG_UNKNOWN_BATTERY_EN_VOTER, !en, 0);

		if (!chip->skip_usb_suspend_for_fake_battery) {
			chip->bms_psy->get_property(chip->bms_psy,
				POWER_SUPPLY_PROP_RESISTANCE_ID, &prop);
			/* suspend USB path for invalid battery-id */
			en = (prop.intval <= MAX_INV_BATT_ID &&
				prop.intval >= MIN_INV_BATT_ID) ? 1 : 0;
			vote(chip->usb_suspend_votable, FAKE_BATTERY_EN_VOTER,
				en, 0);
		}
	}
}

static void smbchg_external_power_changed(struct power_supply *psy)
{
	struct smbchg_chip *chip = container_of(psy,
				struct smbchg_chip, batt_psy);
	union power_supply_propval prop = {0,};
	int rc, current_limit = 0, soc;
	enum power_supply_type usb_supply_type;
	char *usb_type_name = "null";

	if (chip->bms_psy_name)
		chip->bms_psy =
			power_supply_get_by_name((char *)chip->bms_psy_name);

	smbchg_aicl_deglitch_wa_check(chip);
	if (chip->bms_psy) {
		check_battery_type(chip);
		soc = get_prop_batt_capacity(chip);
		if (chip->previous_soc != soc) {
			chip->previous_soc = soc;
			smbchg_soc_changed(chip);
		}

		rc = smbchg_config_chg_battery_type(chip);
		if (rc)
			pr_smb(PR_MISC,
				"Couldn't update charger configuration rc=%d\n",
									rc);
	}

	rc = chip->usb_psy->get_property(chip->usb_psy,
				POWER_SUPPLY_PROP_CHARGING_ENABLED, &prop);
	if (rc == 0)
		vote(chip->usb_suspend_votable, POWER_SUPPLY_EN_VOTER,
				!prop.intval, 0);

	rc = chip->usb_psy->get_property(chip->usb_psy,
				POWER_SUPPLY_PROP_CURRENT_MAX, &prop);
	if (rc == 0)
		current_limit = prop.intval / 1000;

	read_usb_type(chip, &usb_type_name, &usb_supply_type);

	if (usb_supply_type != POWER_SUPPLY_TYPE_USB)
		goto  skip_current_for_non_sdp;

	pr_smb(PR_MISC, "usb type = %s current_limit = %d\n",
			usb_type_name, current_limit);

	rc = vote(chip->usb_icl_votable, PSY_ICL_VOTER, true,
				current_limit);
	if (rc < 0)
		pr_err("Couldn't update USB PSY ICL vote rc=%d\n", rc);

skip_current_for_non_sdp:
	smbchg_vfloat_adjust_check(chip);

	power_supply_changed(&chip->batt_psy);
}

static int smbchg_otg_regulator_enable(struct regulator_dev *rdev)
{
	int rc = 0;
	struct smbchg_chip *chip = rdev_get_drvdata(rdev);

	chip->otg_retries = 0;
	chip->chg_otg_enabled = true;
	rc = configure_icl_control(chip, ICL_BUF_SS_DONE_VAL);
	if (rc) {
		dev_err(chip->dev, "Couldn't switch to soft start completion, rc=%d\n",
			rc);
		return rc;
	}
	smbchg_icl_loop_disable_check(chip);
	smbchg_otg_pulse_skip_disable(chip, REASON_OTG_ENABLED, true);

	/* If pin control mode then return from here */
	if (chip->otg_pinctrl)
		return rc;

	/* sleep to make sure the pulse skip is actually disabled */
	msleep(20);
	rc = smbchg_masked_write(chip, chip->bat_if_base + CMD_CHG_REG,
			OTG_EN_BIT, OTG_EN_BIT);
	if (rc < 0)
		dev_err(chip->dev, "Couldn't enable OTG mode rc=%d\n", rc);
	else
		chip->otg_enable_time = ktime_get();
	pr_smb(PR_STATUS, "Enabling OTG Boost\n");
	return rc;
}

static int smbchg_otg_regulator_disable(struct regulator_dev *rdev)
{
	int rc = 0;
	struct smbchg_chip *chip = rdev_get_drvdata(rdev);

	if (!chip->otg_pinctrl) {
		rc = smbchg_masked_write(chip, chip->bat_if_base + CMD_CHG_REG,
				OTG_EN_BIT, 0);
		if (rc < 0)
			dev_err(chip->dev, "Couldn't disable OTG mode rc=%d\n",
					rc);
	}

	chip->chg_otg_enabled = false;
	smbchg_otg_pulse_skip_disable(chip, REASON_OTG_ENABLED, false);
	smbchg_icl_loop_disable_check(chip);
	rc = configure_icl_control(chip, ICL_BUF_SYSON_LDO_VAL);
	if (rc) {
		dev_err(chip->dev, "Couldn't switch to Syson LDO, rc=%d\n",
			rc);
		rc = 0;
	}
	pr_smb(PR_STATUS, "Disabling OTG Boost\n");
	return rc;
}

static int smbchg_otg_regulator_is_enable(struct regulator_dev *rdev)
{
	int rc = 0;
	u8 reg = 0;
	struct smbchg_chip *chip = rdev_get_drvdata(rdev);

	rc = smbchg_read(chip, &reg, chip->bat_if_base + CMD_CHG_REG, 1);
	if (rc < 0) {
		dev_err(chip->dev,
				"Couldn't read OTG enable bit rc=%d\n", rc);
		return rc;
	}

	return (reg & OTG_EN_BIT) ? 1 : 0;
}

struct regulator_ops smbchg_otg_reg_ops = {
	.enable		= smbchg_otg_regulator_enable,
	.disable	= smbchg_otg_regulator_disable,
	.is_enabled	= smbchg_otg_regulator_is_enable,
};

#define USBIN_CHGR_CFG			0xF1
#define ADAPTER_ALLOWANCE_MASK		0x7
#define USBIN_ADAPTER_9V		0x3
#define USBIN_ADAPTER_5V_9V_CONT	0x2
#define USBIN_ADAPTER_5V_UNREGULATED_9V	0x5
#define HVDCP_EN_BIT			BIT(3)
static int smbchg_external_otg_regulator_enable(struct regulator_dev *rdev)
{
	int rc = 0;
	struct smbchg_chip *chip = rdev_get_drvdata(rdev);

	rc = vote(chip->usb_suspend_votable, OTG_EN_VOTER, true, 0);
	if (rc < 0) {
		dev_err(chip->dev, "Couldn't suspend charger rc=%d\n", rc);
		return rc;
	}

	rc = smbchg_read(chip, &chip->original_usbin_allowance,
			chip->usb_chgpth_base + USBIN_CHGR_CFG, 1);
	if (rc < 0) {
		dev_err(chip->dev, "Couldn't read usb allowance rc=%d\n", rc);
		return rc;
	}

	/*
	 * To disallow source detect and usbin_uv interrupts, set the adapter
	 * allowance to 9V, so that the audio boost operating in reverse never
	 * gets detected as a valid input
	 */
	rc = smbchg_sec_masked_write(chip,
				chip->usb_chgpth_base + CHGPTH_CFG,
				HVDCP_EN_BIT, 0);
	if (rc < 0) {
		dev_err(chip->dev, "Couldn't disable HVDCP rc=%d\n", rc);
		return rc;
	}

	rc = smbchg_sec_masked_write(chip,
				chip->usb_chgpth_base + USBIN_CHGR_CFG,
				0xFF, USBIN_ADAPTER_9V);
	if (rc < 0) {
		dev_err(chip->dev, "Couldn't write usb allowance rc=%d\n", rc);
		return rc;
	}

	pr_smb(PR_STATUS, "Enabling OTG Boost\n");
	return rc;
}

static int smbchg_external_otg_regulator_disable(struct regulator_dev *rdev)
{
	int rc = 0;
	struct smbchg_chip *chip = rdev_get_drvdata(rdev);

	rc = vote(chip->usb_suspend_votable, OTG_EN_VOTER, false, 0);
	if (rc < 0) {
		dev_err(chip->dev, "Couldn't unsuspend charger rc=%d\n", rc);
		return rc;
	}

	/*
	 * Reenable HVDCP and set the adapter allowance back to the original
	 * value in order to allow normal USBs to be recognized as a valid
	 * input.
	 */
	rc = smbchg_sec_masked_write(chip,
				chip->usb_chgpth_base + CHGPTH_CFG,
				HVDCP_EN_BIT, HVDCP_EN_BIT);
	if (rc < 0) {
		dev_err(chip->dev, "Couldn't enable HVDCP rc=%d\n", rc);
		return rc;
	}

	rc = smbchg_sec_masked_write(chip,
				chip->usb_chgpth_base + USBIN_CHGR_CFG,
				0xFF, chip->original_usbin_allowance);
	if (rc < 0) {
		dev_err(chip->dev, "Couldn't write usb allowance rc=%d\n", rc);
		return rc;
	}

	pr_smb(PR_STATUS, "Disabling OTG Boost\n");
	return rc;
}

static int smbchg_external_otg_regulator_is_enable(struct regulator_dev *rdev)
{
	struct smbchg_chip *chip = rdev_get_drvdata(rdev);

	return get_client_vote(chip->usb_suspend_votable, OTG_EN_VOTER);
}

struct regulator_ops smbchg_external_otg_reg_ops = {
	.enable		= smbchg_external_otg_regulator_enable,
	.disable	= smbchg_external_otg_regulator_disable,
	.is_enabled	= smbchg_external_otg_regulator_is_enable,
};

static int smbchg_regulator_init(struct smbchg_chip *chip)
{
	int rc = 0;
	struct regulator_init_data *init_data;
	struct regulator_config cfg = {};
	struct device_node *regulator_node;

	regulator_node = of_get_child_by_name(chip->dev->of_node,
			"qcom,smbcharger-boost-otg");

	init_data = of_get_regulator_init_data(chip->dev, regulator_node);
	if (!init_data) {
		dev_err(chip->dev, "Unable to allocate memory\n");
		return -ENOMEM;
	}

	if (init_data->constraints.name) {
		chip->otg_vreg.rdesc.owner = THIS_MODULE;
		chip->otg_vreg.rdesc.type = REGULATOR_VOLTAGE;
		chip->otg_vreg.rdesc.ops = &smbchg_otg_reg_ops;
		chip->otg_vreg.rdesc.name = init_data->constraints.name;

		cfg.dev = chip->dev;
		cfg.init_data = init_data;
		cfg.driver_data = chip;
		cfg.of_node = regulator_node;

		init_data->constraints.valid_ops_mask
			|= REGULATOR_CHANGE_STATUS;

		chip->otg_vreg.rdev = devm_regulator_register(chip->dev,
						&chip->otg_vreg.rdesc, &cfg);
		if (IS_ERR(chip->otg_vreg.rdev)) {
			rc = PTR_ERR(chip->otg_vreg.rdev);
			chip->otg_vreg.rdev = NULL;
			if (rc != -EPROBE_DEFER)
				dev_err(chip->dev,
					"OTG reg failed, rc=%d\n", rc);
		}
	}

	if (rc)
		return rc;

	regulator_node = of_get_child_by_name(chip->dev->of_node,
			"qcom,smbcharger-external-otg");
	if (!regulator_node) {
		dev_dbg(chip->dev, "external-otg node absent\n");
		return 0;
	}
	init_data = of_get_regulator_init_data(chip->dev, regulator_node);
	if (!init_data) {
		dev_err(chip->dev, "Unable to allocate memory\n");
		return -ENOMEM;
	}

	if (init_data->constraints.name) {
		if (of_get_property(chip->dev->of_node,
					"otg-parent-supply", NULL))
			init_data->supply_regulator = "otg-parent";
		chip->ext_otg_vreg.rdesc.owner = THIS_MODULE;
		chip->ext_otg_vreg.rdesc.type = REGULATOR_VOLTAGE;
		chip->ext_otg_vreg.rdesc.ops = &smbchg_external_otg_reg_ops;
		chip->ext_otg_vreg.rdesc.name = init_data->constraints.name;

		cfg.dev = chip->dev;
		cfg.init_data = init_data;
		cfg.driver_data = chip;
		cfg.of_node = regulator_node;

		init_data->constraints.valid_ops_mask
			|= REGULATOR_CHANGE_STATUS;

		chip->ext_otg_vreg.rdev = devm_regulator_register(chip->dev,
						&chip->ext_otg_vreg.rdesc,
						&cfg);
		if (IS_ERR(chip->ext_otg_vreg.rdev)) {
			rc = PTR_ERR(chip->ext_otg_vreg.rdev);
			chip->ext_otg_vreg.rdev = NULL;
			if (rc != -EPROBE_DEFER)
				dev_err(chip->dev,
					"external OTG reg failed, rc=%d\n", rc);
		}
	}

	return rc;
}

#define CMD_CHG_LED_REG		0x43
#define CHG_LED_CTRL_BIT		BIT(0)
#define LED_SW_CTRL_BIT		0x1
#define LED_CHG_CTRL_BIT		0x0
#define CHG_LED_ON		0x03
#define CHG_LED_OFF		0x00
#define LED_BLINKING_PATTERN1		0x01
#define LED_BLINKING_PATTERN2		0x02
#define LED_BLINKING_CFG_MASK		SMB_MASK(2, 1)
#define CHG_LED_SHIFT		1
static int smbchg_chg_led_controls(struct smbchg_chip *chip)
{
	u8 reg, mask;
	int rc;

	if (chip->cfg_chg_led_sw_ctrl) {
		/* turn-off LED by default for software control */
		mask = CHG_LED_CTRL_BIT | LED_BLINKING_CFG_MASK;
		reg = LED_SW_CTRL_BIT;
	} else {
		mask = CHG_LED_CTRL_BIT;
		reg = LED_CHG_CTRL_BIT;
	}

	rc = smbchg_masked_write(chip, chip->bat_if_base + CMD_CHG_LED_REG,
			mask, reg);
	if (rc < 0)
		dev_err(chip->dev,
				"Couldn't write LED_CTRL_BIT rc=%d\n", rc);
	return rc;
}

static void smbchg_chg_led_brightness_set(struct led_classdev *cdev,
		enum led_brightness value)
{
	struct smbchg_chip *chip = container_of(cdev,
			struct smbchg_chip, led_cdev);
	u8 reg;
	int rc;

	reg = (value > LED_OFF) ? CHG_LED_ON << CHG_LED_SHIFT :
		CHG_LED_OFF << CHG_LED_SHIFT;

	if (value > LED_OFF)
		power_supply_set_hi_power_state(chip->bms_psy, 1);
	else
		power_supply_set_hi_power_state(chip->bms_psy, 0);

	pr_smb(PR_STATUS,
			"set the charger led brightness to value=%d\n",
			value);
	rc = smbchg_sec_masked_write(chip,
			chip->bat_if_base + CMD_CHG_LED_REG,
			LED_BLINKING_CFG_MASK, reg);
	if (rc)
		dev_err(chip->dev, "Couldn't write CHG_LED rc=%d\n",
				rc);
}

static enum
led_brightness smbchg_chg_led_brightness_get(struct led_classdev *cdev)
{
	struct smbchg_chip *chip = container_of(cdev,
			struct smbchg_chip, led_cdev);
	u8 reg_val, chg_led_sts;
	int rc;

	rc = smbchg_read(chip, &reg_val, chip->bat_if_base + CMD_CHG_LED_REG,
			1);
	if (rc < 0) {
		dev_err(chip->dev,
				"Couldn't read CHG_LED_REG sts rc=%d\n",
				rc);
		return rc;
	}

	chg_led_sts = (reg_val & LED_BLINKING_CFG_MASK) >> CHG_LED_SHIFT;

	pr_smb(PR_STATUS, "chg_led_sts = %02x\n", chg_led_sts);

	return (chg_led_sts == CHG_LED_OFF) ? LED_OFF : LED_FULL;
}

static void smbchg_chg_led_blink_set(struct smbchg_chip *chip,
		unsigned long blinking)
{
	u8 reg;
	int rc;

	if (blinking == 0) {
		reg = CHG_LED_OFF << CHG_LED_SHIFT;
		power_supply_set_hi_power_state(chip->bms_psy, 0);
	} else {
		power_supply_set_hi_power_state(chip->bms_psy, 1);
		if (blinking == 1)
			reg = LED_BLINKING_PATTERN2 << CHG_LED_SHIFT;
		else if (blinking == 2)
			reg = LED_BLINKING_PATTERN1 << CHG_LED_SHIFT;
		else
			reg = LED_BLINKING_PATTERN2 << CHG_LED_SHIFT;
	}

	rc = smbchg_sec_masked_write(chip,
			chip->bat_if_base + CMD_CHG_LED_REG,
			LED_BLINKING_CFG_MASK, reg);
	if (rc)
		dev_err(chip->dev, "Couldn't write CHG_LED rc=%d\n",
				rc);
}

static ssize_t smbchg_chg_led_blink_store(struct device *dev,
		struct device_attribute *attr, const char *buf, size_t len)
{
	struct led_classdev *cdev = dev_get_drvdata(dev);
	struct smbchg_chip *chip = container_of(cdev, struct smbchg_chip,
			led_cdev);
	unsigned long blinking;
	ssize_t rc = -EINVAL;

	rc = kstrtoul(buf, 10, &blinking);
	if (rc)
		return rc;

	smbchg_chg_led_blink_set(chip, blinking);

	return len;
}

static DEVICE_ATTR(blink, 0664, NULL, smbchg_chg_led_blink_store);

static struct attribute *led_blink_attributes[] = {
	&dev_attr_blink.attr,
	NULL,
};

static struct attribute_group smbchg_led_attr_group = {
	.attrs = led_blink_attributes
};

static int smbchg_register_chg_led(struct smbchg_chip *chip)
{
	int rc;

	chip->led_cdev.name = "red";
	chip->led_cdev.brightness_set = smbchg_chg_led_brightness_set;
	chip->led_cdev.brightness_get = smbchg_chg_led_brightness_get;

	rc = led_classdev_register(chip->dev, &chip->led_cdev);
	if (rc) {
		dev_err(chip->dev, "unable to register charger led, rc=%d\n",
				rc);
		return rc;
	}

	rc = sysfs_create_group(&chip->led_cdev.dev->kobj,
			&smbchg_led_attr_group);
	if (rc) {
		dev_err(chip->dev, "led sysfs rc: %d\n", rc);
		return rc;
	}

	return rc;
}

static int vf_adjust_low_threshold = 5;
module_param(vf_adjust_low_threshold, int, 0644);

static int vf_adjust_high_threshold = 7;
module_param(vf_adjust_high_threshold, int, 0644);

static int vf_adjust_n_samples = 10;
module_param(vf_adjust_n_samples, int, 0644);

static int vf_adjust_max_delta_mv = 40;
module_param(vf_adjust_max_delta_mv, int, 0644);

static int vf_adjust_trim_steps_per_adjust = 1;
module_param(vf_adjust_trim_steps_per_adjust, int, 0644);

#define CENTER_TRIM_CODE		7
#define MAX_LIN_CODE			14
#define MAX_TRIM_CODE			15
#define SCALE_SHIFT			4
#define VF_TRIM_OFFSET_MASK		SMB_MASK(3, 0)
#define VF_STEP_SIZE_MV			10
#define SCALE_LSB_MV			17
static int smbchg_trim_add_steps(int prev_trim, int delta_steps)
{
	int scale_steps;
	int linear_offset, linear_scale;
	int offset_code = prev_trim & VF_TRIM_OFFSET_MASK;
	int scale_code = (prev_trim & ~VF_TRIM_OFFSET_MASK) >> SCALE_SHIFT;

	if (abs(delta_steps) > 1) {
		pr_smb(PR_STATUS,
			"Cant trim multiple steps delta_steps = %d\n",
			delta_steps);
		return prev_trim;
	}
	if (offset_code <= CENTER_TRIM_CODE)
		linear_offset = offset_code + CENTER_TRIM_CODE;
	else if (offset_code > CENTER_TRIM_CODE)
		linear_offset = MAX_TRIM_CODE - offset_code;

	if (scale_code <= CENTER_TRIM_CODE)
		linear_scale = scale_code + CENTER_TRIM_CODE;
	else if (scale_code > CENTER_TRIM_CODE)
		linear_scale = scale_code - (CENTER_TRIM_CODE + 1);

	/* check if we can accomodate delta steps with just the offset */
	if (linear_offset + delta_steps >= 0
			&& linear_offset + delta_steps <= MAX_LIN_CODE) {
		linear_offset += delta_steps;

		if (linear_offset > CENTER_TRIM_CODE)
			offset_code = linear_offset - CENTER_TRIM_CODE;
		else
			offset_code = MAX_TRIM_CODE - linear_offset;

		return (prev_trim & ~VF_TRIM_OFFSET_MASK) | offset_code;
	}

	/* changing offset cannot satisfy delta steps, change the scale bits */
	scale_steps = delta_steps > 0 ? 1 : -1;

	if (linear_scale + scale_steps < 0
			|| linear_scale + scale_steps > MAX_LIN_CODE) {
		pr_smb(PR_STATUS,
			"Cant trim scale_steps = %d delta_steps = %d\n",
			scale_steps, delta_steps);
		return prev_trim;
	}

	linear_scale += scale_steps;

	if (linear_scale > CENTER_TRIM_CODE)
		scale_code = linear_scale - CENTER_TRIM_CODE;
	else
		scale_code = linear_scale + (CENTER_TRIM_CODE + 1);
	prev_trim = (prev_trim & VF_TRIM_OFFSET_MASK)
		| scale_code << SCALE_SHIFT;

	/*
	 * now that we have changed scale which is a 17mV jump, change the
	 * offset bits (10mV) too so the effective change is just 7mV
	 */
	delta_steps = -1 * delta_steps;

	linear_offset = clamp(linear_offset + delta_steps, 0, MAX_LIN_CODE);
	if (linear_offset > CENTER_TRIM_CODE)
		offset_code = linear_offset - CENTER_TRIM_CODE;
	else
		offset_code = MAX_TRIM_CODE - linear_offset;

	return (prev_trim & ~VF_TRIM_OFFSET_MASK) | offset_code;
}

#define TRIM_14		0xFE
#define VF_TRIM_MASK	0xFF
static int smbchg_adjust_vfloat_mv_trim(struct smbchg_chip *chip,
						int delta_mv)
{
	int sign, delta_steps, rc = 0;
	u8 prev_trim, new_trim;
	int i;

	sign = delta_mv > 0 ? 1 : -1;
	delta_steps = (delta_mv + sign * VF_STEP_SIZE_MV / 2)
			/ VF_STEP_SIZE_MV;

	rc = smbchg_read(chip, &prev_trim, chip->misc_base + TRIM_14, 1);
	if (rc) {
		dev_err(chip->dev, "Unable to read trim 14: %d\n", rc);
		return rc;
	}

	for (i = 1; i <= abs(delta_steps)
			&& i <= vf_adjust_trim_steps_per_adjust; i++) {
		new_trim = (u8)smbchg_trim_add_steps(prev_trim,
				delta_steps > 0 ? 1 : -1);
		if (new_trim == prev_trim) {
			pr_smb(PR_STATUS,
				"VFloat trim unchanged from %02x\n", prev_trim);
			/* treat no trim change as an error */
			return -EINVAL;
		}

		rc = smbchg_sec_masked_write(chip, chip->misc_base + TRIM_14,
				VF_TRIM_MASK, new_trim);
		if (rc < 0) {
			dev_err(chip->dev,
				"Couldn't change vfloat trim rc=%d\n", rc);
		}
		pr_smb(PR_STATUS,
			"VFlt trim %02x to %02x, delta steps: %d\n",
			prev_trim, new_trim, delta_steps);
		prev_trim = new_trim;
	}

	return rc;
}

#define VFLOAT_RESAMPLE_DELAY_MS	10000
static void smbchg_vfloat_adjust_work(struct work_struct *work)
{
	struct smbchg_chip *chip = container_of(work,
				struct smbchg_chip,
				vfloat_adjust_work.work);
	int vbat_uv, vbat_mv, ibat_ua, rc, delta_vfloat_mv;
	bool taper, enable;

	smbchg_stay_awake(chip, PM_REASON_VFLOAT_ADJUST);
	taper = (get_prop_charge_type(chip)
		== POWER_SUPPLY_CHARGE_TYPE_TAPER);
	enable = taper && (chip->parallel.current_max_ma == 0);

	if (!enable) {
		pr_smb(PR_MISC,
			"Stopping vfloat adj taper=%d parallel_ma = %d\n",
			taper, chip->parallel.current_max_ma);
		goto stop;
	}

	if (get_prop_batt_health(chip) != POWER_SUPPLY_HEALTH_GOOD) {
		pr_smb(PR_STATUS, "JEITA active, skipping\n");
		goto stop;
	}

	set_property_on_fg(chip, POWER_SUPPLY_PROP_UPDATE_NOW, 1);
	rc = get_property_from_fg(chip,
			POWER_SUPPLY_PROP_VOLTAGE_NOW, &vbat_uv);
	if (rc) {
		pr_smb(PR_STATUS,
			"bms psy does not support voltage rc = %d\n", rc);
		goto stop;
	}
	vbat_mv = vbat_uv / 1000;

	if ((vbat_mv - chip->vfloat_mv) < -1 * vf_adjust_max_delta_mv) {
		pr_smb(PR_STATUS, "Skip vbat out of range: %d\n", vbat_mv);
		goto reschedule;
	}

	rc = get_property_from_fg(chip,
			POWER_SUPPLY_PROP_CURRENT_NOW, &ibat_ua);
	if (rc) {
		pr_smb(PR_STATUS,
			"bms psy does not support current_now rc = %d\n", rc);
		goto stop;
	}

	if (ibat_ua / 1000 > -chip->iterm_ma) {
		pr_smb(PR_STATUS, "Skip ibat too high: %d\n", ibat_ua);
		goto reschedule;
	}

	pr_smb(PR_STATUS, "sample number = %d vbat_mv = %d ibat_ua = %d\n",
		chip->n_vbat_samples,
		vbat_mv,
		ibat_ua);

	chip->max_vbat_sample = max(chip->max_vbat_sample, vbat_mv);
	chip->n_vbat_samples += 1;
	if (chip->n_vbat_samples < vf_adjust_n_samples) {
		pr_smb(PR_STATUS, "Skip %d samples; max = %d\n",
			chip->n_vbat_samples, chip->max_vbat_sample);
		goto reschedule;
	}
	/* if max vbat > target vfloat, delta_vfloat_mv could be negative */
	delta_vfloat_mv = chip->vfloat_mv - chip->max_vbat_sample;
	pr_smb(PR_STATUS, "delta_vfloat_mv = %d, samples = %d, mvbat = %d\n",
		delta_vfloat_mv, chip->n_vbat_samples, chip->max_vbat_sample);
	/*
	 * enough valid samples has been collected, adjust trim codes
	 * based on maximum of collected vbat samples if necessary
	 */
	if (delta_vfloat_mv > vf_adjust_high_threshold
			|| delta_vfloat_mv < -1 * vf_adjust_low_threshold) {
		rc = smbchg_adjust_vfloat_mv_trim(chip, delta_vfloat_mv);
		if (rc) {
			pr_smb(PR_STATUS,
				"Stopping vfloat adj after trim adj rc = %d\n",
				 rc);
			goto stop;
		}
		chip->max_vbat_sample = 0;
		chip->n_vbat_samples = 0;
		goto reschedule;
	}

stop:
	chip->max_vbat_sample = 0;
	chip->n_vbat_samples = 0;
	smbchg_relax(chip, PM_REASON_VFLOAT_ADJUST);
	return;

reschedule:
	schedule_delayed_work(&chip->vfloat_adjust_work,
			msecs_to_jiffies(VFLOAT_RESAMPLE_DELAY_MS));
	return;
}

static int smbchg_charging_status_change(struct smbchg_chip *chip)
{
	smbchg_vfloat_adjust_check(chip);
	set_property_on_fg(chip, POWER_SUPPLY_PROP_STATUS,
			get_prop_batt_status(chip));
	return 0;
}

#define BB_CLMP_SEL		0xF8
#define BB_CLMP_MASK		SMB_MASK(1, 0)
#define BB_CLMP_VFIX_3338MV	0x1
#define BB_CLMP_VFIX_3512MV	0x2
static int smbchg_set_optimal_charging_mode(struct smbchg_chip *chip, int type)
{
	int rc;
	bool hvdcp2 = (type == POWER_SUPPLY_TYPE_USB_HVDCP
			&& smbchg_is_usbin_active_pwr_src(chip));

	/*
	 * Set the charger switching freq to 1MHZ if HVDCP 2.0,
	 * or 750KHZ otherwise
	 */
	rc = smbchg_sec_masked_write(chip,
			chip->bat_if_base + BAT_IF_TRIM7_REG,
			CFG_750KHZ_BIT, hvdcp2 ? 0 : CFG_750KHZ_BIT);
	if (rc) {
		dev_err(chip->dev, "Cannot set switching freq: %d\n", rc);
		return rc;
	}

	/*
	 * Set the charger switch frequency clamp voltage threshold to 3.338V
	 * if HVDCP 2.0, or 3.512V otherwise.
	 */
	rc = smbchg_sec_masked_write(chip, chip->bat_if_base + BB_CLMP_SEL,
			BB_CLMP_MASK,
			hvdcp2 ? BB_CLMP_VFIX_3338MV : BB_CLMP_VFIX_3512MV);
	if (rc) {
		dev_err(chip->dev, "Cannot set switching freq: %d\n", rc);
		return rc;
	}

	return 0;
}

#define DEFAULT_SDP_MA		500
#define DEFAULT_CDP_MA		1500
static int smbchg_change_usb_supply_type(struct smbchg_chip *chip,
						enum power_supply_type type)
{
	int rc, current_limit_ma;

	/*
	 * if the type is not unknown, set the type before changing ICL vote
	 * in order to ensure that the correct current limit registers are
	 * used
	 */
	if (type != POWER_SUPPLY_TYPE_UNKNOWN)
		chip->usb_supply_type = type;

	/*
	 * Type-C only supports STD(900), MEDIUM(1500) and HIGH(3000) current
	 * modes, skip all BC 1.2 current if external typec is supported.
	 * Note: for SDP supporting current based on USB notifications.
	 */
	if (chip->typec_psy && (type != POWER_SUPPLY_TYPE_USB))
		current_limit_ma = chip->typec_current_ma;
	else if (type == POWER_SUPPLY_TYPE_USB)
		current_limit_ma = DEFAULT_SDP_MA;
	else if (type == POWER_SUPPLY_TYPE_USB)
		current_limit_ma = DEFAULT_SDP_MA;
	else if (type == POWER_SUPPLY_TYPE_USB_CDP)
		current_limit_ma = DEFAULT_CDP_MA;
	else if (type == POWER_SUPPLY_TYPE_USB_HVDCP)
		current_limit_ma = smbchg_default_hvdcp_icl_ma;
	else if (type == POWER_SUPPLY_TYPE_USB_HVDCP_3)
		current_limit_ma = smbchg_default_hvdcp3_icl_ma;
	else
		current_limit_ma = smbchg_default_dcp_icl_ma;

	pr_smb(PR_STATUS, "Type %d: setting mA = %d\n",
		type, current_limit_ma);
	rc = vote(chip->usb_icl_votable, PSY_ICL_VOTER, true,
				current_limit_ma);
	if (rc < 0) {
		pr_err("Couldn't vote for new USB ICL rc=%d\n", rc);
		goto out;
	}

	if (!chip->skip_usb_notification)
		power_supply_set_supply_type(chip->usb_psy, type);

	/*
	 * otherwise if it is unknown, remove vote
	 * and set type after the vote
	 */
	if (type == POWER_SUPPLY_TYPE_UNKNOWN) {
		rc = vote(chip->usb_icl_votable, PSY_ICL_VOTER, true, 0);
		if (rc < 0)
			pr_err("Couldn't remove ICL vote rc=%d\n", rc);

		chip->usb_supply_type = type;
	}

	/* set the correct buck switching frequency */
	rc = smbchg_set_optimal_charging_mode(chip, type);
	if (rc < 0)
		pr_err("Couldn't set charger optimal mode rc=%d\n", rc);

out:
	return rc;
}

#define HVDCP_ADAPTER_SEL_MASK	SMB_MASK(5, 4)
#define HVDCP_5V		0x00
#define HVDCP_9V		0x10
#define USB_CMD_HVDCP_1		0x42
#define FORCE_HVDCP_2p0		BIT(3)

static int force_9v_hvdcp(struct smbchg_chip *chip)
{
	int rc;

	/* Force 5V HVDCP */
	rc = smbchg_sec_masked_write(chip,
			chip->usb_chgpth_base + CHGPTH_CFG,
			HVDCP_ADAPTER_SEL_MASK, HVDCP_5V);
	if (rc) {
		pr_err("Couldn't set hvdcp config in chgpath_chg rc=%d\n", rc);
		return rc;
	}

	/* Force QC2.0 */
	rc = smbchg_masked_write(chip,
			chip->usb_chgpth_base + USB_CMD_HVDCP_1,
			FORCE_HVDCP_2p0, FORCE_HVDCP_2p0);
	rc |= smbchg_masked_write(chip,
			chip->usb_chgpth_base + USB_CMD_HVDCP_1,
			FORCE_HVDCP_2p0, 0);
	if (rc < 0) {
		pr_err("Couldn't force QC2.0 rc=%d\n", rc);
		return rc;
	}

	/* Delay to switch into HVDCP 2.0 and avoid UV */
	msleep(500);

	/* Force 9V HVDCP */
	rc = smbchg_sec_masked_write(chip,
			chip->usb_chgpth_base + CHGPTH_CFG,
			HVDCP_ADAPTER_SEL_MASK, HVDCP_9V);
	if (rc)
		pr_err("Couldn't set hvdcp config in chgpath_chg rc=%d\n", rc);

	return rc;
}

static void dump_regs(struct smbchg_chip *chip);
#define CHARGING_PERIOD_MS 500
#define NOT_CHARGING_PERIOD_MS 1800
static void smbchg_reg_work(struct work_struct *work)
{
	struct smbchg_chip *chip = container_of(work,
				struct smbchg_chip,
				reg_work.work);

	dump_regs(chip);
	if (chip->usb_present)
		schedule_delayed_work(&chip->reg_work,
			CHARGING_PERIOD_MS * HZ);
	else
		schedule_delayed_work(&chip->reg_work,
			NOT_CHARGING_PERIOD_MS * HZ);
}


static void smbchg_hvdcp_det_work(struct work_struct *work)
{
	struct smbchg_chip *chip = container_of(work,
				struct smbchg_chip,
				hvdcp_det_work.work);
	int rc;

	if (is_hvdcp_present(chip)) {
		if (!chip->hvdcp3_supported &&
			(chip->wa_flags & SMBCHG_HVDCP_9V_EN_WA)) {
			/* force HVDCP 2.0 */
			rc = force_9v_hvdcp(chip);
			if (rc)
				pr_err("could not force 9V HVDCP continuing rc=%d\n",
						rc);
		}
		smbchg_change_usb_supply_type(chip,
				POWER_SUPPLY_TYPE_USB_HVDCP);
		if (chip->psy_registered)
			power_supply_changed(&chip->batt_psy);
		smbchg_aicl_deglitch_wa_check(chip);
	}
	smbchg_relax(chip, PM_DETECT_HVDCP);
}

static int set_usb_psy_dp_dm(struct smbchg_chip *chip, int state)
{
	int rc;
	u8 reg;

	/*
	 * ensure that we are not in the middle of an insertion where usbin_uv
	 * is low and src_detect hasnt gone high. If so force dp=F dm=F
	 * which guarantees proper type detection
	 */
	rc = smbchg_read(chip, &reg, chip->usb_chgpth_base + RT_STS, 1);
	if (!rc && !(reg & USBIN_UV_BIT) && !(reg & USBIN_SRC_DET_BIT)) {
		pr_smb(PR_MISC, "overwriting state = %d with %d\n",
				state, POWER_SUPPLY_DP_DM_DPF_DMF);
		state = POWER_SUPPLY_DP_DM_DPF_DMF;
	}
	pr_smb(PR_MISC, "setting usb psy dp dm = %d\n", state);
	return power_supply_set_dp_dm(chip->usb_psy, state);
}

#define APSD_CFG		0xF5
#define AUTO_SRC_DETECT_EN_BIT	BIT(0)
#define APSD_TIMEOUT_MS		1500
static void restore_from_hvdcp_detection(struct smbchg_chip *chip)
{
	int rc;

	/* switch to 9V HVDCP */
	rc = smbchg_sec_masked_write(chip, chip->usb_chgpth_base + CHGPTH_CFG,
				HVDCP_ADAPTER_SEL_MASK, HVDCP_9V);
	if (rc < 0)
		pr_err("Couldn't configure HVDCP 9V rc=%d\n", rc);

	/* enable HVDCP */
	rc = smbchg_sec_masked_write(chip,
				chip->usb_chgpth_base + CHGPTH_CFG,
				HVDCP_EN_BIT, HVDCP_EN_BIT);
	if (rc < 0)
		pr_err("Couldn't enable HVDCP rc=%d\n", rc);

	/* enable APSD */
	rc = smbchg_sec_masked_write(chip,
				chip->usb_chgpth_base + APSD_CFG,
				AUTO_SRC_DETECT_EN_BIT, AUTO_SRC_DETECT_EN_BIT);
	if (rc < 0)
		pr_err("Couldn't enable APSD rc=%d\n", rc);

	/* Reset back to 5V unregulated */
	rc = smbchg_sec_masked_write(chip,
		chip->usb_chgpth_base + USBIN_CHGR_CFG,
		ADAPTER_ALLOWANCE_MASK, USBIN_ADAPTER_5V_UNREGULATED_9V);
	if (rc < 0)
		pr_err("Couldn't write usb allowance rc=%d\n", rc);

	rc = smbchg_sec_masked_write(chip, chip->usb_chgpth_base + USB_AICL_CFG,
			AICL_EN_BIT, AICL_EN_BIT);
	if (rc < 0)
		pr_err("Couldn't enable AICL rc=%d\n", rc);

	chip->hvdcp_3_det_ignore_uv = false;
	chip->pulse_cnt = 0;

	if ((chip->schg_version == QPNP_SCHG_LITE)
				&& is_hvdcp_present(chip)) {
		pr_smb(PR_MISC, "Forcing 9V HVDCP 2.0\n");
		rc = force_9v_hvdcp(chip);
		if (rc)
			pr_err("Failed to force 9V HVDCP=%d\n",	rc);
	}

	pr_smb(PR_MISC, "Retracting HVDCP vote for ICL\n");
	rc = vote(chip->usb_icl_votable, HVDCP_ICL_VOTER, false, 0);
	if (rc < 0)
		pr_err("Couldn't retract HVDCP ICL vote rc=%d\n", rc);
}

#define RESTRICTED_CHG_FCC_PERCENT	50
static int smbchg_restricted_charging(struct smbchg_chip *chip, bool enable)
{
	int current_table_index, fastchg_current;
	int rc = 0;

	/* If enable, set the fcc to the set point closest
	 * to 50% of the configured fcc while remaining below it
	 */
	current_table_index = find_smaller_in_array(
			chip->tables.usb_ilim_ma_table,
			chip->cfg_fastchg_current_ma
				* RESTRICTED_CHG_FCC_PERCENT / 100,
			chip->tables.usb_ilim_ma_len);
	fastchg_current =
		chip->tables.usb_ilim_ma_table[current_table_index];
	rc = vote(chip->fcc_votable, RESTRICTED_CHG_FCC_VOTER, enable,
			fastchg_current);

	pr_smb(PR_STATUS, "restricted_charging set to %d\n", enable);
	chip->restricted_charging = enable;

	return rc;
}

static void handle_usb_removal(struct smbchg_chip *chip)
{
	struct power_supply *parallel_psy = get_parallel_psy(chip);
	int rc;

	pr_smb(PR_STATUS, "triggered\n");
	smbchg_aicl_deglitch_wa_check(chip);
	/* Clear the OV detected status set before */
	if (chip->usb_ov_det)
		chip->usb_ov_det = false;
	/* Clear typec current status */
	if (chip->typec_psy)
		chip->typec_current_ma = 0;
	/* cancel/wait for hvdcp pending work if any */
	cancel_delayed_work_sync(&chip->hvdcp_det_work);
<<<<<<< HEAD
	smbchg_change_usb_supply_type(chip, POWER_SUPPLY_TYPE_USB);
=======
	smbchg_relax(chip, PM_DETECT_HVDCP);
	smbchg_change_usb_supply_type(chip, POWER_SUPPLY_TYPE_UNKNOWN);
>>>>>>> e52e75f4
	if (!chip->skip_usb_notification) {
		pr_smb(PR_MISC, "setting usb psy present = %d\n",
				chip->usb_present);
		power_supply_set_present(chip->usb_psy, chip->usb_present);
	}
	set_usb_psy_dp_dm(chip, POWER_SUPPLY_DP_DM_DPR_DMR);
	schedule_work(&chip->usb_set_online_work);
	pr_smb(PR_MISC, "setting usb psy health UNKNOWN\n");
	rc = power_supply_set_health_state(chip->usb_psy,
			POWER_SUPPLY_HEALTH_UNKNOWN);
	if (rc < 0)
		pr_smb(PR_STATUS,
			"usb psy does not allow updating prop %d rc = %d\n",
			POWER_SUPPLY_HEALTH_UNKNOWN, rc);

	if (parallel_psy && chip->parallel_charger_detected)
		power_supply_set_present(parallel_psy, false);
	if (chip->parallel.avail && chip->aicl_done_irq
			&& chip->enable_aicl_wake) {
		disable_irq_wake(chip->aicl_done_irq);
		chip->enable_aicl_wake = false;
	}
	chip->parallel.enabled_once = false;
	chip->vbat_above_headroom = false;
	rc = smbchg_masked_write(chip, chip->usb_chgpth_base + CMD_IL,
			ICL_OVERRIDE_BIT, 0);
	if (rc < 0)
		pr_err("Couldn't set override rc = %d\n", rc);

	vote(chip->usb_icl_votable, WEAK_CHARGER_ICL_VOTER, false, 0);
	chip->usb_icl_delta = 0;
	vote(chip->usb_icl_votable, SW_AICL_ICL_VOTER, false, 0);
	vote(chip->aicl_deglitch_short_votable,
		HVDCP_SHORT_DEGLITCH_VOTER, false, 0);
	if (!chip->hvdcp_not_supported)
		restore_from_hvdcp_detection(chip);
}

static bool is_usbin_uv_high(struct smbchg_chip *chip)
{
	int rc;
	u8 reg;

	rc = smbchg_read(chip, &reg, chip->usb_chgpth_base + RT_STS, 1);
	if (rc < 0) {
		dev_err(chip->dev, "Couldn't read usb rt status rc = %d\n", rc);
		return false;
	}
	return reg &= USBIN_UV_BIT;
}

#define HVDCP_NOTIFY_MS		2500
static void handle_usb_insertion(struct smbchg_chip *chip)
{
	enum power_supply_type usb_supply_type;
	int rc;
	char *usb_type_name = "null";

	pr_smb(PR_STATUS, "triggered\n");
	/* usb inserted */
	read_usb_type(chip, &usb_type_name, &usb_supply_type);
	pr_smb(PR_STATUS,
		"inserted type = %d (%s)", usb_supply_type, usb_type_name);

	smbchg_aicl_deglitch_wa_check(chip);
	if (chip->typec_psy)
		update_typec_status(chip);
	smbchg_change_usb_supply_type(chip, usb_supply_type);
	if (!chip->skip_usb_notification) {
		pr_smb(PR_MISC, "setting usb psy present = %d\n",
				chip->usb_present);
		power_supply_set_present(chip->usb_psy, chip->usb_present);
	}

	/* Notify the USB psy if OV condition is not present */
	if (!chip->usb_ov_det) {
		/*
		 * Note that this could still be a very weak charger
		 * if the handle_usb_insertion was triggered from
		 * the falling edge of an USBIN_OV interrupt
		 */
		pr_smb(PR_MISC, "setting usb psy health %s\n",
				chip->very_weak_charger
				? "UNSPEC_FAILURE" : "GOOD");
		rc = power_supply_set_health_state(chip->usb_psy,
				chip->very_weak_charger
				? POWER_SUPPLY_HEALTH_UNSPEC_FAILURE
				: POWER_SUPPLY_HEALTH_GOOD);
		if (rc < 0)
			pr_smb(PR_STATUS,
				"usb psy does not allow updating prop %d rc = %d\n",
				POWER_SUPPLY_HEALTH_GOOD, rc);
	}
	schedule_work(&chip->usb_set_online_work);

	if (!chip->hvdcp_not_supported &&
			(usb_supply_type == POWER_SUPPLY_TYPE_USB_DCP)) {
		cancel_delayed_work_sync(&chip->hvdcp_det_work);
		smbchg_stay_awake(chip, PM_DETECT_HVDCP);
		schedule_delayed_work(&chip->hvdcp_det_work,
					msecs_to_jiffies(HVDCP_NOTIFY_MS));
	}

	smbchg_detect_parallel_charger(chip);

	if (chip->parallel.avail && chip->aicl_done_irq
			&& !chip->enable_aicl_wake) {
		rc = enable_irq_wake(chip->aicl_done_irq);
		chip->enable_aicl_wake = true;
	}
}

void update_usb_status(struct smbchg_chip *chip, bool usb_present, bool force)
{
	mutex_lock(&chip->usb_status_lock);
	if (force) {
		chip->usb_present = usb_present;
		chip->usb_present ? handle_usb_insertion(chip)
			: handle_usb_removal(chip);
		goto unlock;
	}
	if (!chip->usb_present && usb_present) {
		chip->usb_present = usb_present;
		handle_usb_insertion(chip);
	} else if (chip->usb_present && !usb_present) {
		chip->usb_present = usb_present;
		handle_usb_removal(chip);
	}

	/* update FG */
	set_property_on_fg(chip, POWER_SUPPLY_PROP_STATUS,
			get_prop_batt_status(chip));
unlock:
	mutex_unlock(&chip->usb_status_lock);
}

static int otg_oc_reset(struct smbchg_chip *chip)
{
	int rc;

	rc = smbchg_masked_write(chip, chip->bat_if_base + CMD_CHG_REG,
						OTG_EN_BIT, 0);
	if (rc)
		pr_err("Failed to disable OTG rc=%d\n", rc);

	msleep(20);

	/*
	 * There is a possibility that an USBID interrupt might have
	 * occurred notifying USB power supply to disable OTG. We
	 * should not enable OTG in such cases.
	 */
	if (!is_otg_present(chip)) {
		pr_smb(PR_STATUS,
			"OTG is not present, not enabling OTG_EN_BIT\n");
		goto out;
	}

	rc = smbchg_masked_write(chip, chip->bat_if_base + CMD_CHG_REG,
						OTG_EN_BIT, OTG_EN_BIT);
	if (rc)
		pr_err("Failed to re-enable OTG rc=%d\n", rc);

out:
	return rc;
}

static int get_current_time(unsigned long *now_tm_sec)
{
	struct rtc_time tm;
	struct rtc_device *rtc;
	int rc;

	rtc = rtc_class_open(CONFIG_RTC_HCTOSYS_DEVICE);
	if (rtc == NULL) {
		pr_err("%s: unable to open rtc device (%s)\n",
			__FILE__, CONFIG_RTC_HCTOSYS_DEVICE);
		return -EINVAL;
	}

	rc = rtc_read_time(rtc, &tm);
	if (rc) {
		pr_err("Error reading rtc device (%s) : %d\n",
			CONFIG_RTC_HCTOSYS_DEVICE, rc);
		goto close_time;
	}

	rc = rtc_valid_tm(&tm);
	if (rc) {
		pr_err("Invalid RTC time (%s): %d\n",
			CONFIG_RTC_HCTOSYS_DEVICE, rc);
		goto close_time;
	}
	rtc_tm_to_time(&tm, now_tm_sec);

close_time:
	rtc_class_close(rtc);
	return rc;
}

#define AICL_IRQ_LIMIT_SECONDS	60
#define AICL_IRQ_LIMIT_COUNT	25
static void increment_aicl_count(struct smbchg_chip *chip)
{
	int max_aicl_count, rc;
	u8 reg;
	long elapsed_seconds;
	unsigned long now_seconds;

	pr_smb(PR_INTERRUPT, "aicl count c:%d dgltch:%d first:%ld\n",
			chip->aicl_irq_count, chip->aicl_deglitch_short,
			chip->first_aicl_seconds);

	rc = smbchg_read(chip, &reg,
			chip->usb_chgpth_base + ICL_STS_1_REG, 1);
	if (!rc)
		chip->aicl_complete = reg & AICL_STS_BIT;
	else
		chip->aicl_complete = false;

	if (chip->aicl_deglitch_short || chip->force_aicl_rerun) {
		if (!chip->aicl_irq_count)
			get_current_time(&chip->first_aicl_seconds);
		get_current_time(&now_seconds);
		elapsed_seconds = now_seconds
				- chip->first_aicl_seconds;

		if (elapsed_seconds > AICL_IRQ_LIMIT_SECONDS) {
			pr_smb(PR_INTERRUPT,
				"resetting: elp:%ld first:%ld now:%ld c=%d\n",
				elapsed_seconds, chip->first_aicl_seconds,
				now_seconds, chip->aicl_irq_count);
			chip->aicl_irq_count = 1;
			get_current_time(&chip->first_aicl_seconds);
			return;
		}
		/*
		 * Double the amount of AICLs allowed if parallel charging is
		 * enabled.
		 */
		max_aicl_count = AICL_IRQ_LIMIT_COUNT
			* (chip->parallel.avail ? 2 : 1);
		chip->aicl_irq_count++;

		if (chip->aicl_irq_count > max_aicl_count) {
			pr_smb(PR_INTERRUPT, "elp:%ld first:%ld now:%ld c=%d\n",
				elapsed_seconds, chip->first_aicl_seconds,
				now_seconds, chip->aicl_irq_count);
			chip->aicl_irq_count = 0;
		}
	}
}

static int wait_for_usbin_uv(struct smbchg_chip *chip, bool high)
{
	int rc;
	int tries = 3;
	struct completion *completion = &chip->usbin_uv_lowered;
	bool usbin_uv;

	if (high)
		completion = &chip->usbin_uv_raised;

	while (tries--) {
		rc = wait_for_completion_interruptible_timeout(
				completion,
				msecs_to_jiffies(APSD_TIMEOUT_MS));
		if (rc >= 0)
			break;
	}

	usbin_uv = is_usbin_uv_high(chip);

	if (high == usbin_uv)
		return 0;

	pr_err("usbin uv didnt go to a %s state, still at %s, tries = %d, rc = %d\n",
			high ? "risen" : "lowered",
			usbin_uv ? "high" : "low",
			tries, rc);
	return -EINVAL;
}

static int wait_for_src_detect(struct smbchg_chip *chip, bool high)
{
	int rc;
	int tries = 3;
	struct completion *completion = &chip->src_det_lowered;
	bool src_detect;

	if (high)
		completion = &chip->src_det_raised;

	while (tries--) {
		rc = wait_for_completion_interruptible_timeout(
				completion,
				msecs_to_jiffies(APSD_TIMEOUT_MS));
		if (rc >= 0)
			break;
	}

	src_detect = is_src_detect_high(chip);

	if (high == src_detect)
		return 0;

	pr_err("src detect didnt go to a %s state, still at %s, tries = %d, rc = %d\n",
			high ? "risen" : "lowered",
			src_detect ? "high" : "low",
			tries, rc);
	return -EINVAL;
}

static int fake_insertion_removal(struct smbchg_chip *chip, bool insertion)
{
	int rc;
	bool src_detect;
	bool usbin_uv;

	if (insertion) {
		reinit_completion(&chip->src_det_raised);
		reinit_completion(&chip->usbin_uv_lowered);
	} else {
		reinit_completion(&chip->src_det_lowered);
		reinit_completion(&chip->usbin_uv_raised);
	}

	/* ensure that usbin uv real time status is in the right state */
	usbin_uv = is_usbin_uv_high(chip);
	if (usbin_uv != insertion) {
		pr_err("Skip faking, usbin uv is already %d\n", usbin_uv);
		return -EINVAL;
	}

	/* ensure that src_detect real time status is in the right state */
	src_detect = is_src_detect_high(chip);
	if (src_detect == insertion) {
		pr_err("Skip faking, src detect is already %d\n", src_detect);
		return -EINVAL;
	}

	pr_smb(PR_MISC, "Allow only %s charger\n",
			insertion ? "5-9V" : "9V only");
	rc = smbchg_sec_masked_write(chip,
			chip->usb_chgpth_base + USBIN_CHGR_CFG,
			ADAPTER_ALLOWANCE_MASK,
			insertion ?
			USBIN_ADAPTER_5V_9V_CONT : USBIN_ADAPTER_9V);
	if (rc < 0) {
		pr_err("Couldn't write usb allowance rc=%d\n", rc);
		return rc;
	}

	pr_smb(PR_MISC, "Waiting on %s usbin uv\n",
			insertion ? "falling" : "rising");
	rc = wait_for_usbin_uv(chip, !insertion);
	if (rc < 0) {
		pr_err("wait for usbin uv failed rc = %d\n", rc);
		return rc;
	}

	pr_smb(PR_MISC, "Waiting on %s src det\n",
			insertion ? "rising" : "falling");
	rc = wait_for_src_detect(chip, insertion);
	if (rc < 0) {
		pr_err("wait for src detect failed rc = %d\n", rc);
		return rc;
	}

	return 0;
}

static void smbchg_handle_hvdcp3_disable(struct smbchg_chip *chip)
{
	enum power_supply_type usb_supply_type;
	char *usb_type_name = "NULL";

	if (chip->allow_hvdcp3_detection)
		return;

	chip->pulse_cnt = 0;

	if (is_hvdcp_present(chip)) {
		smbchg_change_usb_supply_type(chip,
			POWER_SUPPLY_TYPE_USB_HVDCP);
	} else if (is_usb_present(chip)) {
		read_usb_type(chip, &usb_type_name, &usb_supply_type);
		smbchg_change_usb_supply_type(chip, usb_supply_type);
		if (usb_supply_type == POWER_SUPPLY_TYPE_USB_DCP)
			schedule_delayed_work(&chip->hvdcp_det_work,
				msecs_to_jiffies(HVDCP_NOTIFY_MS));
	} else {
		smbchg_change_usb_supply_type(chip, POWER_SUPPLY_TYPE_UNKNOWN);
	}
}

static int smbchg_prepare_for_pulsing(struct smbchg_chip *chip)
{
	int rc = 0;
	u8 reg;

	/* switch to 5V HVDCP */
	pr_smb(PR_MISC, "Switch to 5V HVDCP\n");
	rc = smbchg_sec_masked_write(chip, chip->usb_chgpth_base + CHGPTH_CFG,
				HVDCP_ADAPTER_SEL_MASK, HVDCP_5V);
	if (rc < 0) {
		pr_err("Couldn't configure HVDCP 5V rc=%d\n", rc);
		goto out;
	}

	/* wait for HVDCP to lower to 5V */
	msleep(500);
	/*
	 * Check if the same hvdcp session is in progress. src_det should be
	 * high and that we are still in 5V hvdcp
	 */
	if (!is_src_detect_high(chip)) {
		pr_smb(PR_MISC, "src det low after 500mS sleep\n");
		goto out;
	}

	/* disable HVDCP */
	pr_smb(PR_MISC, "Disable HVDCP\n");
	rc = smbchg_sec_masked_write(chip, chip->usb_chgpth_base + CHGPTH_CFG,
			HVDCP_EN_BIT, 0);
	if (rc < 0) {
		pr_err("Couldn't disable HVDCP rc=%d\n", rc);
		goto out;
	}

	pr_smb(PR_MISC, "HVDCP voting for 300mA ICL\n");
	rc = vote(chip->usb_icl_votable, HVDCP_ICL_VOTER, true, 300);
	if (rc < 0) {
		pr_err("Couldn't vote for 300mA HVDCP ICL rc=%d\n", rc);
		goto out;
	}

	pr_smb(PR_MISC, "Disable AICL\n");
	smbchg_sec_masked_write(chip, chip->usb_chgpth_base + USB_AICL_CFG,
			AICL_EN_BIT, 0);

	chip->hvdcp_3_det_ignore_uv = true;
	/* fake a removal */
	pr_smb(PR_MISC, "Faking Removal\n");
	rc = fake_insertion_removal(chip, false);
	if (rc < 0) {
		pr_err("Couldn't fake removal HVDCP Removed rc=%d\n", rc);
		goto handle_removal;
	}

	set_usb_psy_dp_dm(chip, POWER_SUPPLY_DP_DM_DP0P6_DMF);

	/* disable APSD */
	pr_smb(PR_MISC, "Disabling APSD\n");
	rc = smbchg_sec_masked_write(chip,
				chip->usb_chgpth_base + APSD_CFG,
				AUTO_SRC_DETECT_EN_BIT, 0);
	if (rc < 0) {
		pr_err("Couldn't disable APSD rc=%d\n", rc);
		goto out;
	}

	/* fake an insertion */
	pr_smb(PR_MISC, "Faking Insertion\n");
	rc = fake_insertion_removal(chip, true);
	if (rc < 0) {
		pr_err("Couldn't fake insertion rc=%d\n", rc);
		goto handle_removal;
	}
	chip->hvdcp_3_det_ignore_uv = false;

	pr_smb(PR_MISC, "Enable AICL\n");
	smbchg_sec_masked_write(chip, chip->usb_chgpth_base + USB_AICL_CFG,
			AICL_EN_BIT, AICL_EN_BIT);

	/*
	 * DCP will switch to HVDCP in this time by removing the short
	 * between DP DM
	 */
	msleep(HVDCP_NOTIFY_MS);
	/*
	 * Check if the same hvdcp session is in progress. src_det should be
	 * high and the usb type should be none since APSD was disabled
	 */
	if (!is_src_detect_high(chip)) {
		pr_smb(PR_MISC, "src det low after 2s sleep\n");
		rc = -EINVAL;
		goto out;
	}

	smbchg_read(chip, &reg, chip->misc_base + IDEV_STS, 1);
	if ((reg >> TYPE_BITS_OFFSET) != 0) {
		pr_smb(PR_MISC, "type bits set after 2s sleep - abort\n");
		rc = -EINVAL;
		goto out;
	}

	set_usb_psy_dp_dm(chip, POWER_SUPPLY_DP_DM_DP0P6_DM3P3);
	/* Wait 60mS after entering continuous mode */
	msleep(60);

	return 0;
out:
	chip->hvdcp_3_det_ignore_uv = false;
	restore_from_hvdcp_detection(chip);
	return rc;
handle_removal:
	chip->hvdcp_3_det_ignore_uv = false;
	update_usb_status(chip, 0, 0);
	return rc;
}

static int smbchg_unprepare_for_pulsing(struct smbchg_chip *chip)
{
	int rc = 0;

	set_usb_psy_dp_dm(chip, POWER_SUPPLY_DP_DM_DPF_DMF);

	/* switch to 9V HVDCP */
	pr_smb(PR_MISC, "Switch to 9V HVDCP\n");
	rc = smbchg_sec_masked_write(chip, chip->usb_chgpth_base + CHGPTH_CFG,
				HVDCP_ADAPTER_SEL_MASK, HVDCP_9V);
	if (rc < 0) {
		pr_err("Couldn't configure HVDCP 9V rc=%d\n", rc);
		return rc;
	}

	/* enable HVDCP */
	pr_smb(PR_MISC, "Enable HVDCP\n");
	rc = smbchg_sec_masked_write(chip,
				chip->usb_chgpth_base + CHGPTH_CFG,
				HVDCP_EN_BIT, HVDCP_EN_BIT);
	if (rc < 0) {
		pr_err("Couldn't enable HVDCP rc=%d\n", rc);
		return rc;
	}

	/* enable APSD */
	pr_smb(PR_MISC, "Enabling APSD\n");
	rc = smbchg_sec_masked_write(chip,
				chip->usb_chgpth_base + APSD_CFG,
				AUTO_SRC_DETECT_EN_BIT, AUTO_SRC_DETECT_EN_BIT);
	if (rc < 0) {
		pr_err("Couldn't enable APSD rc=%d\n", rc);
		return rc;
	}

	/* Disable AICL */
	pr_smb(PR_MISC, "Disable AICL\n");
	rc = smbchg_sec_masked_write(chip, chip->usb_chgpth_base + USB_AICL_CFG,
			AICL_EN_BIT, 0);
	if (rc < 0) {
		pr_err("Couldn't disable AICL rc=%d\n", rc);
		return rc;
	}

	/* fake a removal */
	chip->hvdcp_3_det_ignore_uv = true;
	pr_smb(PR_MISC, "Faking Removal\n");
	rc = fake_insertion_removal(chip, false);
	if (rc < 0) {
		pr_err("Couldn't fake removal rc=%d\n", rc);
		goto out;
	}

	/*
	 * reset the enabled once flag for parallel charging so
	 * parallel charging can immediately restart after the HVDCP pulsing
	 * is complete
	 */
	chip->parallel.enabled_once = false;

	/* Enable AICL */
	pr_smb(PR_MISC, "Enable AICL\n");
	rc = smbchg_sec_masked_write(chip, chip->usb_chgpth_base + USB_AICL_CFG,
			AICL_EN_BIT, AICL_EN_BIT);
	if (rc < 0) {
		pr_err("Couldn't enable AICL rc=%d\n", rc);
		goto out;
	}

	/* fake an insertion */
	pr_smb(PR_MISC, "Faking Insertion\n");
	rc = fake_insertion_removal(chip, true);
	if (rc < 0) {
		pr_err("Couldn't fake insertion rc=%d\n", rc);
		goto out;
	}
	chip->hvdcp_3_det_ignore_uv = false;

out:
	/*
	 * There are many QC 2.0 chargers that collapse before the aicl deglitch
	 * timer can mitigate. Hence set the aicl deglitch time to a shorter
	 * period.
	 */

	rc = vote(chip->aicl_deglitch_short_votable,
		HVDCP_SHORT_DEGLITCH_VOTER, true, 0);
	if (rc < 0)
		pr_err("Couldn't reduce aicl deglitch rc=%d\n", rc);

	pr_smb(PR_MISC, "Retracting HVDCP vote for ICL\n");
	rc = vote(chip->usb_icl_votable, HVDCP_ICL_VOTER, false, 0);
	if (rc < 0)
		pr_err("Couldn't retract HVDCP ICL vote rc=%d\n", rc);

	chip->hvdcp_3_det_ignore_uv = false;
	if (!is_src_detect_high(chip)) {
		pr_smb(PR_MISC, "HVDCP removed\n");
		update_usb_status(chip, 0, 0);
	}

	smbchg_handle_hvdcp3_disable(chip);

	return rc;
}

#define USB_CMD_APSD		0x41
#define APSD_RERUN		BIT(0)
static int rerun_apsd(struct smbchg_chip *chip)
{
	int rc = 0;

	chip->hvdcp_3_det_ignore_uv = true;

	if (chip->schg_version == QPNP_SCHG_LITE) {
		pr_smb(PR_STATUS, "Re-running APSD\n");
		reinit_completion(&chip->src_det_raised);
		reinit_completion(&chip->usbin_uv_lowered);
		reinit_completion(&chip->src_det_lowered);
		reinit_completion(&chip->usbin_uv_raised);

		/* re-run APSD */
		rc = smbchg_masked_write(chip,
				chip->usb_chgpth_base + USB_CMD_APSD,
				APSD_RERUN, APSD_RERUN);
		if (rc) {
			pr_err("Couldn't re-run APSD rc=%d\n", rc);
			goto out;
		}

		pr_smb(PR_MISC, "Waiting on rising usbin uv\n");
		rc = wait_for_usbin_uv(chip, true);
		if (rc < 0) {
			pr_err("wait for usbin uv failed rc = %d\n", rc);
			goto out;
		}

		pr_smb(PR_MISC, "Waiting on falling src det\n");
		rc = wait_for_src_detect(chip, false);
		if (rc < 0) {
			pr_err("wait for src detect failed rc = %d\n", rc);
			goto out;
		}

		pr_smb(PR_MISC, "Waiting on falling usbin uv\n");
		rc = wait_for_usbin_uv(chip, false);
		if (rc < 0) {
			pr_err("wait for usbin uv failed rc = %d\n", rc);
			goto out;
		}

		pr_smb(PR_MISC, "Waiting on rising src det\n");
		rc = wait_for_src_detect(chip, true);
		if (rc < 0) {
			pr_err("wait for src detect failed rc = %d\n", rc);
			goto out;
		}
	} else {
		pr_smb(PR_STATUS, "Faking Removal\n");
		rc = fake_insertion_removal(chip, false);
		msleep(500);
		pr_smb(PR_STATUS, "Faking Insertion\n");
		rc = fake_insertion_removal(chip, true);
	}

out:
	chip->hvdcp_3_det_ignore_uv = false;
	return rc;
}

#define SCHG_LITE_USBIN_HVDCP_5_9V		0x8
#define SCHG_LITE_USBIN_HVDCP_5_9V_SEL_MASK	0x38
#define SCHG_LITE_USBIN_HVDCP_SEL_IDLE		BIT(3)
static bool is_hvdcp_5v_cont_mode(struct smbchg_chip *chip)
{
	int rc;
	u8 reg = 0;

	rc = smbchg_read(chip, &reg,
		chip->usb_chgpth_base + USBIN_HVDCP_STS, 1);
	if (rc) {
		pr_err("Unable to read HVDCP status rc=%d\n", rc);
		return false;
	}

	pr_smb(PR_STATUS, "HVDCP status = %x\n", reg);

	if (reg & SCHG_LITE_USBIN_HVDCP_SEL_IDLE) {
		rc = smbchg_read(chip, &reg,
			chip->usb_chgpth_base + INPUT_STS, 1);
		if (rc) {
			pr_err("Unable to read INPUT status rc=%d\n", rc);
			return false;
		}
		pr_smb(PR_STATUS, "INPUT status = %x\n", reg);
		if ((reg & SCHG_LITE_USBIN_HVDCP_5_9V_SEL_MASK) ==
					SCHG_LITE_USBIN_HVDCP_5_9V)
			return true;
	}
	return false;
}

static int smbchg_prepare_for_pulsing_lite(struct smbchg_chip *chip)
{
	int rc = 0;

	pr_smb(PR_MISC, "HVDCP voting for 300mA ICL\n");
	rc = vote(chip->usb_icl_votable, HVDCP_ICL_VOTER, true, 300);
	if (rc < 0) {
		pr_err("Couldn't vote for 300mA HVDCP ICL rc=%d\n", rc);
		return rc;
	}

	/* check if HVDCP is already in 5V continuous mode */
	if (is_hvdcp_5v_cont_mode(chip)) {
		pr_smb(PR_MISC, "HVDCP by default is in 5V continuous mode\n");
		return 0;
	}

	/* switch to 5V HVDCP */
	pr_smb(PR_MISC, "Switch to 5V HVDCP\n");
	rc = smbchg_sec_masked_write(chip, chip->usb_chgpth_base + CHGPTH_CFG,
				HVDCP_ADAPTER_SEL_MASK, HVDCP_5V);
	if (rc < 0) {
		pr_err("Couldn't configure HVDCP 5V rc=%d\n", rc);
		goto out;
	}

	/* wait for HVDCP to lower to 5V */
	msleep(500);
	/*
	 * Check if the same hvdcp session is in progress. src_det should be
	 * high and that we are still in 5V hvdcp
	 */
	if (!is_src_detect_high(chip)) {
		pr_smb(PR_MISC, "src det low after 500mS sleep\n");
		goto out;
	}

	pr_smb(PR_MISC, "Disable AICL\n");
	smbchg_sec_masked_write(chip, chip->usb_chgpth_base + USB_AICL_CFG,
			AICL_EN_BIT, 0);

	/* re-run APSD */
	rc = rerun_apsd(chip);
	if (rc) {
		pr_err("APSD rerun failed\n");
		goto out;
	}

	pr_smb(PR_MISC, "Enable AICL\n");
	smbchg_sec_masked_write(chip, chip->usb_chgpth_base + USB_AICL_CFG,
			AICL_EN_BIT, AICL_EN_BIT);
	/*
	 * DCP will switch to HVDCP in this time by removing the short
	 * between DP DM
	 */
	msleep(HVDCP_NOTIFY_MS);
	/*
	 * Check if the same hvdcp session is in progress. src_det should be
	 * high and the usb type should be none since APSD was disabled
	 */
	if (!is_src_detect_high(chip)) {
		pr_smb(PR_MISC, "src det low after 2s sleep\n");
		rc = -EINVAL;
		goto out;
	}

	/* We are set if HVDCP in 5V continuous mode */
	if (!is_hvdcp_5v_cont_mode(chip)) {
		pr_err("HVDCP could not be set in 5V continuous mode\n");
		goto out;
	}

	return 0;
out:
	chip->hvdcp_3_det_ignore_uv = false;
	restore_from_hvdcp_detection(chip);
	if (!is_src_detect_high(chip)) {
		pr_smb(PR_MISC, "HVDCP removed - force removal\n");
		update_usb_status(chip, 0, true);
	}
	return rc;
}

static int smbchg_unprepare_for_pulsing_lite(struct smbchg_chip *chip)
{
	int rc = 0;

	pr_smb(PR_MISC, "Forcing 9V HVDCP 2.0\n");
	rc = force_9v_hvdcp(chip);
	if (rc) {
		pr_err("Failed to force 9V HVDCP=%d\n",	rc);
		return rc;
	}

	pr_smb(PR_MISC, "Retracting HVDCP vote for ICL\n");
	rc = vote(chip->usb_icl_votable, HVDCP_ICL_VOTER, false, 0);
	if (rc < 0)
		pr_err("Couldn't retract HVDCP ICL vote rc=%d\n", rc);

	if (!is_src_detect_high(chip)) {
		pr_smb(PR_MISC, "HVDCP removed\n");
		update_usb_status(chip, 0, 0);
	}
	smbchg_handle_hvdcp3_disable(chip);

	return rc;
}

#define CMD_HVDCP_2		0x43
#define SINGLE_INCREMENT	BIT(0)
#define SINGLE_DECREMENT	BIT(1)
static int smbchg_dp_pulse_lite(struct smbchg_chip *chip)
{
	int rc = 0;

	pr_smb(PR_MISC, "Increment DP\n");
	rc = smbchg_masked_write(chip, chip->usb_chgpth_base + CMD_HVDCP_2,
				SINGLE_INCREMENT, SINGLE_INCREMENT);
	if (rc)
		pr_err("Single-increment failed rc=%d\n", rc);

	return rc;
}

static int smbchg_dm_pulse_lite(struct smbchg_chip *chip)
{
	int rc = 0;

	pr_smb(PR_MISC, "Decrement DM\n");
	rc = smbchg_masked_write(chip, chip->usb_chgpth_base + CMD_HVDCP_2,
				SINGLE_DECREMENT, SINGLE_DECREMENT);
	if (rc)
		pr_err("Single-decrement failed rc=%d\n", rc);

	return rc;
}

static int smbchg_hvdcp3_confirmed(struct smbchg_chip *chip)
{
	int rc = 0;

	/*
	 * reset the enabled once flag for parallel charging because this is
	 * effectively a new insertion.
	 */
	chip->parallel.enabled_once = false;

	pr_smb(PR_MISC, "Retracting HVDCP vote for ICL\n");
	rc = vote(chip->usb_icl_votable, HVDCP_ICL_VOTER, false, 0);
	if (rc < 0)
		pr_err("Couldn't retract HVDCP ICL vote rc=%d\n", rc);

	smbchg_change_usb_supply_type(chip, POWER_SUPPLY_TYPE_USB_HVDCP_3);

	return rc;
}

static int smbchg_dp_dm(struct smbchg_chip *chip, int val)
{
	int rc = 0;
	int target_icl_vote_ma;

	switch (val) {
	case POWER_SUPPLY_DP_DM_PREPARE:
		if (!is_hvdcp_present(chip)) {
			pr_err("No pulsing unless HVDCP\n");
			return -ENODEV;
		}
		if (chip->schg_version == QPNP_SCHG_LITE)
			rc = smbchg_prepare_for_pulsing_lite(chip);
		else
			rc = smbchg_prepare_for_pulsing(chip);
		break;
	case POWER_SUPPLY_DP_DM_UNPREPARE:
		if (chip->schg_version == QPNP_SCHG_LITE)
			rc = smbchg_unprepare_for_pulsing_lite(chip);
		else
			rc = smbchg_unprepare_for_pulsing(chip);
		break;
	case POWER_SUPPLY_DP_DM_CONFIRMED_HVDCP3:
		rc = smbchg_hvdcp3_confirmed(chip);
		break;
	case POWER_SUPPLY_DP_DM_DP_PULSE:
		if (chip->schg_version == QPNP_SCHG)
			rc = set_usb_psy_dp_dm(chip,
					POWER_SUPPLY_DP_DM_DP_PULSE);
		else
			rc = smbchg_dp_pulse_lite(chip);
		if (!rc)
			chip->pulse_cnt++;
		pr_smb(PR_MISC, "pulse_cnt = %d\n", chip->pulse_cnt);
		break;
	case POWER_SUPPLY_DP_DM_DM_PULSE:
		if (chip->schg_version == QPNP_SCHG)
			rc = set_usb_psy_dp_dm(chip,
					POWER_SUPPLY_DP_DM_DM_PULSE);
		else
			rc = smbchg_dm_pulse_lite(chip);
		if (!rc && chip->pulse_cnt)
			chip->pulse_cnt--;
		pr_smb(PR_MISC, "pulse_cnt = %d\n", chip->pulse_cnt);
		break;
	case POWER_SUPPLY_DP_DM_HVDCP3_SUPPORTED:
		chip->hvdcp3_supported = true;
		pr_smb(PR_MISC, "HVDCP3 supported\n");
		break;
	case POWER_SUPPLY_DP_DM_ICL_DOWN:
		chip->usb_icl_delta -= 100;
		target_icl_vote_ma = get_client_vote(chip->usb_icl_votable,
						PSY_ICL_VOTER);
		vote(chip->usb_icl_votable, SW_AICL_ICL_VOTER, true,
				target_icl_vote_ma + chip->usb_icl_delta);
		break;
	case POWER_SUPPLY_DP_DM_ICL_UP:
		chip->usb_icl_delta += 100;
		target_icl_vote_ma = get_client_vote(chip->usb_icl_votable,
						PSY_ICL_VOTER);
		vote(chip->usb_icl_votable, SW_AICL_ICL_VOTER, true,
				target_icl_vote_ma + chip->usb_icl_delta);
		break;
	default:
		break;
	}

	return rc;
}

static void update_typec_capability_status(struct smbchg_chip *chip,
					const union power_supply_propval *val)
{
	int rc;

	pr_smb(PR_TYPEC, "typec capability = %dma\n", val->intval);

	if (!chip->skip_usb_notification) {
		rc = chip->usb_psy->set_property(chip->usb_psy,
				POWER_SUPPLY_PROP_INPUT_CURRENT_MAX, val);
		if (rc)
			pr_err("typec failed to set current max rc=%d\n", rc);
	}

	pr_debug("changing ICL from %dma to %dma\n", chip->typec_current_ma,
			val->intval);
	chip->typec_current_ma = val->intval;
	smbchg_change_usb_supply_type(chip, chip->usb_supply_type);
}

static void update_typec_otg_status(struct smbchg_chip *chip, int mode,
					bool force)
{
	pr_smb(PR_TYPEC, "typec mode = %d\n", mode);

	if (mode == POWER_SUPPLY_TYPE_DFP) {
		chip->typec_dfp = true;
		power_supply_set_usb_otg(chip->usb_psy, chip->typec_dfp);
		/* update FG */
		set_property_on_fg(chip, POWER_SUPPLY_PROP_STATUS,
				get_prop_batt_status(chip));
	} else if (force || chip->typec_dfp) {
		chip->typec_dfp = false;
		power_supply_set_usb_otg(chip->usb_psy, chip->typec_dfp);
		/* update FG */
		set_property_on_fg(chip, POWER_SUPPLY_PROP_STATUS,
				get_prop_batt_status(chip));
	}
}

#define CHARGE_OUTPUT_VTG_RATIO		840
static int smbchg_get_iusb(struct smbchg_chip *chip)
{
	int rc, iusb_ua = -EINVAL;
	struct qpnp_vadc_result adc_result;

	if (!is_usb_present(chip) && !is_dc_present(chip))
		return 0;

	if (chip->vchg_vadc_dev && chip->vchg_adc_channel != -EINVAL) {
		rc = qpnp_vadc_read(chip->vchg_vadc_dev,
				chip->vchg_adc_channel, &adc_result);
		if (rc) {
			pr_smb(PR_STATUS,
				"error in VCHG (channel-%d) read rc = %d\n",
						chip->vchg_adc_channel, rc);
			return 0;
		}
		iusb_ua = div_s64(adc_result.physical * 1000,
						CHARGE_OUTPUT_VTG_RATIO);
	}

	return iusb_ua;
}

static enum power_supply_property smbchg_battery_properties[] = {
	POWER_SUPPLY_PROP_STATUS,
	POWER_SUPPLY_PROP_PRESENT,
	POWER_SUPPLY_PROP_BATTERY_CHARGING_ENABLED,
	POWER_SUPPLY_PROP_CHARGING_ENABLED,
	POWER_SUPPLY_PROP_CHARGE_TYPE,
	POWER_SUPPLY_PROP_CAPACITY,
	POWER_SUPPLY_PROP_HEALTH,
	POWER_SUPPLY_PROP_TECHNOLOGY,
	POWER_SUPPLY_PROP_SYSTEM_TEMP_LEVEL,
	POWER_SUPPLY_PROP_FLASH_CURRENT_MAX,
	POWER_SUPPLY_PROP_CONSTANT_CHARGE_CURRENT_MAX,
	POWER_SUPPLY_PROP_CHARGE_FULL_DESIGN,
	POWER_SUPPLY_PROP_VOLTAGE_MAX,
	POWER_SUPPLY_PROP_VOLTAGE_MAX_DESIGN,
	POWER_SUPPLY_PROP_CURRENT_NOW,
	POWER_SUPPLY_PROP_TEMP,
	POWER_SUPPLY_PROP_VOLTAGE_NOW,
	POWER_SUPPLY_PROP_RESISTANCE_ID,
	POWER_SUPPLY_PROP_CHARGE_FULL,
	POWER_SUPPLY_PROP_SAFETY_TIMER_ENABLE,
	POWER_SUPPLY_PROP_INPUT_CURRENT_MAX,
	POWER_SUPPLY_PROP_INPUT_CURRENT_SETTLED,
	POWER_SUPPLY_PROP_INPUT_CURRENT_NOW,
	POWER_SUPPLY_PROP_FLASH_ACTIVE,
	POWER_SUPPLY_PROP_FLASH_TRIGGER,
	POWER_SUPPLY_PROP_DP_DM,
	POWER_SUPPLY_PROP_INPUT_CURRENT_LIMITED,
	POWER_SUPPLY_PROP_RERUN_AICL,
	POWER_SUPPLY_PROP_RESTRICTED_CHARGING,
	POWER_SUPPLY_PROP_ALLOW_HVDCP3,
	POWER_SUPPLY_PROP_MAX_PULSE_ALLOWED,
};

static int smbchg_battery_set_property(struct power_supply *psy,
				       enum power_supply_property prop,
				       const union power_supply_propval *val)
{
	int rc = 0;
	struct smbchg_chip *chip = container_of(psy,
				struct smbchg_chip, batt_psy);

	switch (prop) {
	case POWER_SUPPLY_PROP_BATTERY_CHARGING_ENABLED:
		vote(chip->battchg_suspend_votable, BATTCHG_USER_EN_VOTER,
				!val->intval, 0);
		break;
	case POWER_SUPPLY_PROP_CHARGING_ENABLED:
		rc = vote(chip->usb_suspend_votable, USER_EN_VOTER,
				!val->intval, 0);
		rc = vote(chip->dc_suspend_votable, USER_EN_VOTER,
				!val->intval, 0);
		chip->chg_enabled = val->intval;
		power_supply_changed(chip->usb_psy);
		schedule_work(&chip->usb_set_online_work);
		break;
	case POWER_SUPPLY_PROP_CAPACITY:
		chip->fake_battery_soc = val->intval;
		power_supply_changed(&chip->batt_psy);
		break;
	case POWER_SUPPLY_PROP_SYSTEM_TEMP_LEVEL:
		smbchg_system_temp_level_set(chip, val->intval);
		break;
	case POWER_SUPPLY_PROP_SAFETY_TIMER_ENABLE:
		rc = smbchg_safety_timer_enable(chip, val->intval);
		break;
	case POWER_SUPPLY_PROP_FLASH_ACTIVE:
		rc = smbchg_switch_buck_frequency(chip, val->intval);
		if (rc) {
			pr_err("Couldn't switch buck frequency, rc=%d\n", rc);
			/*
			 * Trigger a panic if there is an error while switching
			 * buck frequency. This will prevent LS FET damage.
			 */
			BUG_ON(1);
		}

		rc = smbchg_otg_pulse_skip_disable(chip,
				REASON_FLASH_ENABLED, val->intval);
		break;
	case POWER_SUPPLY_PROP_FLASH_TRIGGER:
		chip->flash_triggered = !!val->intval;
		smbchg_icl_loop_disable_check(chip);
		break;
	case POWER_SUPPLY_PROP_FORCE_TLIM:
		rc = smbchg_force_tlim_en(chip, val->intval);
		break;
	case POWER_SUPPLY_PROP_DP_DM:
		rc = smbchg_dp_dm(chip, val->intval);
		break;
	case POWER_SUPPLY_PROP_RERUN_AICL:
		smbchg_rerun_aicl(chip);
		break;
	case POWER_SUPPLY_PROP_RESTRICTED_CHARGING:
		rc = smbchg_restricted_charging(chip, val->intval);
		break;
	case POWER_SUPPLY_PROP_CURRENT_CAPABILITY:
		if (chip->typec_psy)
			update_typec_capability_status(chip, val);
		break;
	case POWER_SUPPLY_PROP_TYPEC_MODE:
		if (chip->typec_psy)
			update_typec_otg_status(chip, val->intval, false);
		break;
	case POWER_SUPPLY_PROP_ALLOW_HVDCP3:
		if (chip->allow_hvdcp3_detection != val->intval) {
			chip->allow_hvdcp3_detection = !!val->intval;
			power_supply_changed(&chip->batt_psy);
		}
		break;
	default:
		return -EINVAL;
	}

	return rc;
}

static int smbchg_battery_is_writeable(struct power_supply *psy,
				       enum power_supply_property prop)
{
	int rc;

	switch (prop) {
	case POWER_SUPPLY_PROP_BATTERY_CHARGING_ENABLED:
	case POWER_SUPPLY_PROP_CHARGING_ENABLED:
	case POWER_SUPPLY_PROP_CAPACITY:
	case POWER_SUPPLY_PROP_SYSTEM_TEMP_LEVEL:
	case POWER_SUPPLY_PROP_SAFETY_TIMER_ENABLE:
	case POWER_SUPPLY_PROP_DP_DM:
	case POWER_SUPPLY_PROP_RERUN_AICL:
	case POWER_SUPPLY_PROP_RESTRICTED_CHARGING:
	case POWER_SUPPLY_PROP_ALLOW_HVDCP3:
		rc = 1;
		break;
	default:
		rc = 0;
		break;
	}
	return rc;
}

static int smbchg_battery_get_property(struct power_supply *psy,
				       enum power_supply_property prop,
				       union power_supply_propval *val)
{
	struct smbchg_chip *chip = container_of(psy,
				struct smbchg_chip, batt_psy);

	switch (prop) {
	case POWER_SUPPLY_PROP_STATUS:
		val->intval = get_prop_batt_status(chip);
		break;
	case POWER_SUPPLY_PROP_PRESENT:
		val->intval = get_prop_batt_present(chip);
		break;
	case POWER_SUPPLY_PROP_BATTERY_CHARGING_ENABLED:
		val->intval =
			!get_effective_result(chip->battchg_suspend_votable);
		break;
	case POWER_SUPPLY_PROP_CHARGING_ENABLED:
		val->intval = chip->chg_enabled;
		break;
	case POWER_SUPPLY_PROP_CHARGE_TYPE:
		val->intval = get_prop_charge_type(chip);
		break;
	case POWER_SUPPLY_PROP_CHARGE_FULL_DESIGN:
		val->intval = get_prop_batt_capacity_full(chip);
		break;
	case POWER_SUPPLY_PROP_VOLTAGE_MAX:
		val->intval = smbchg_float_voltage_get(chip);
		break;
	case POWER_SUPPLY_PROP_HEALTH:
		val->intval = get_prop_batt_health(chip);
		break;
	case POWER_SUPPLY_PROP_TECHNOLOGY:
		val->intval = POWER_SUPPLY_TECHNOLOGY_LIPO;
		break;
	case POWER_SUPPLY_PROP_FLASH_CURRENT_MAX:
		val->intval = smbchg_calc_max_flash_current(chip);
		break;
	case POWER_SUPPLY_PROP_CONSTANT_CHARGE_CURRENT_MAX:
		val->intval = chip->fastchg_current_ma * 1000;
		break;
	case POWER_SUPPLY_PROP_SYSTEM_TEMP_LEVEL:
		val->intval = chip->therm_lvl_sel;
		break;
	case POWER_SUPPLY_PROP_INPUT_CURRENT_MAX:
		val->intval = smbchg_get_aicl_level_ma(chip) * 1000;
		break;
	case POWER_SUPPLY_PROP_INPUT_CURRENT_SETTLED:
		val->intval = (int)chip->aicl_complete;
		break;
	case POWER_SUPPLY_PROP_RESTRICTED_CHARGING:
		val->intval = (int)chip->restricted_charging;
		break;
	/* properties from fg */
	case POWER_SUPPLY_PROP_CAPACITY:
		val->intval = get_prop_batt_capacity(chip);
		break;
	case POWER_SUPPLY_PROP_CURRENT_NOW:
		val->intval = get_prop_batt_current_now(chip);
		break;
	case POWER_SUPPLY_PROP_VOLTAGE_NOW:
		val->intval = get_prop_batt_voltage_now(chip);
		break;
	case POWER_SUPPLY_PROP_RESISTANCE_ID:
		val->intval = get_prop_batt_resistance_id(chip);
		break;
	case POWER_SUPPLY_PROP_CHARGE_FULL:
		val->intval = get_prop_batt_full_charge(chip);
		break;
	case POWER_SUPPLY_PROP_TEMP:
		val->intval = get_prop_batt_temp(chip);
		break;
	case POWER_SUPPLY_PROP_VOLTAGE_MAX_DESIGN:
		val->intval = get_prop_batt_voltage_max_design(chip);
		break;
	case POWER_SUPPLY_PROP_SAFETY_TIMER_ENABLE:
		val->intval = chip->safety_timer_en;
		break;
	case POWER_SUPPLY_PROP_FLASH_ACTIVE:
		val->intval = chip->otg_pulse_skip_dis;
		break;
	case POWER_SUPPLY_PROP_FLASH_TRIGGER:
		val->intval = chip->flash_triggered;
		break;
	case POWER_SUPPLY_PROP_DP_DM:
		val->intval = chip->pulse_cnt;
		break;
	case POWER_SUPPLY_PROP_INPUT_CURRENT_LIMITED:
		val->intval = smbchg_is_input_current_limited(chip);
		break;
	case POWER_SUPPLY_PROP_RERUN_AICL:
		val->intval = 0;
		break;
	case POWER_SUPPLY_PROP_INPUT_CURRENT_NOW:
		val->intval = smbchg_get_iusb(chip);
		break;
	case POWER_SUPPLY_PROP_ALLOW_HVDCP3:
		val->intval = chip->allow_hvdcp3_detection;
		break;
	case POWER_SUPPLY_PROP_MAX_PULSE_ALLOWED:
		val->intval = chip->max_pulse_allowed;
		break;
	default:
		return -EINVAL;
	}
	return 0;
}

static char *smbchg_dc_supplicants[] = {
	"bms",
};

static enum power_supply_property smbchg_dc_properties[] = {
	POWER_SUPPLY_PROP_PRESENT,
	POWER_SUPPLY_PROP_ONLINE,
	POWER_SUPPLY_PROP_CHARGING_ENABLED,
	POWER_SUPPLY_PROP_CURRENT_MAX,
};

static int smbchg_dc_set_property(struct power_supply *psy,
				       enum power_supply_property prop,
				       const union power_supply_propval *val)
{
	int rc = 0;
	struct smbchg_chip *chip = container_of(psy,
				struct smbchg_chip, dc_psy);

	switch (prop) {
	case POWER_SUPPLY_PROP_CHARGING_ENABLED:
		rc = vote(chip->dc_suspend_votable, POWER_SUPPLY_EN_VOTER,
					!val->intval, 0);
		break;
	case POWER_SUPPLY_PROP_CURRENT_MAX:
		rc = vote(chip->dc_icl_votable, USER_ICL_VOTER, true,
				val->intval / 1000);
		break;
	default:
		return -EINVAL;
	}

	return rc;
}

static int smbchg_dc_get_property(struct power_supply *psy,
				       enum power_supply_property prop,
				       union power_supply_propval *val)
{
	struct smbchg_chip *chip = container_of(psy,
				struct smbchg_chip, dc_psy);

	switch (prop) {
	case POWER_SUPPLY_PROP_PRESENT:
		val->intval = is_dc_present(chip);
		break;
	case POWER_SUPPLY_PROP_CHARGING_ENABLED:
		val->intval = !get_effective_result(chip->dc_suspend_votable);
		break;
	case POWER_SUPPLY_PROP_ONLINE:
		/* return if dc is charging the battery */
		val->intval = (smbchg_get_pwr_path(chip) == PWR_PATH_DC)
				&& (get_prop_batt_status(chip)
					== POWER_SUPPLY_STATUS_CHARGING);
		break;
	case POWER_SUPPLY_PROP_CURRENT_MAX:
		val->intval = chip->dc_max_current_ma * 1000;
		break;
	default:
		return -EINVAL;
	}

	return 0;
}

static int smbchg_dc_is_writeable(struct power_supply *psy,
				       enum power_supply_property prop)
{
	int rc;

	switch (prop) {
	case POWER_SUPPLY_PROP_CHARGING_ENABLED:
	case POWER_SUPPLY_PROP_CURRENT_MAX:
		rc = 1;
		break;
	default:
		rc = 0;
		break;
	}
	return rc;
}

#define HOT_BAT_HARD_BIT	BIT(0)
#define HOT_BAT_SOFT_BIT	BIT(1)
#define COLD_BAT_HARD_BIT	BIT(2)
#define COLD_BAT_SOFT_BIT	BIT(3)
#define BAT_OV_BIT		BIT(4)
#define BAT_LOW_BIT		BIT(5)
#define BAT_MISSING_BIT		BIT(6)
#define BAT_TERM_MISSING_BIT	BIT(7)
static irqreturn_t batt_hot_handler(int irq, void *_chip)
{
	struct smbchg_chip *chip = _chip;
	u8 reg = 0;

	smbchg_read(chip, &reg, chip->bat_if_base + RT_STS, 1);
	chip->batt_hot = !!(reg & HOT_BAT_HARD_BIT);
	pr_smb(PR_INTERRUPT, "triggered: 0x%02x\n", reg);
	smbchg_parallel_usb_check_ok(chip);
	if (chip->psy_registered)
		power_supply_changed(&chip->batt_psy);
	smbchg_charging_status_change(chip);
	smbchg_wipower_check(chip);
	set_property_on_fg(chip, POWER_SUPPLY_PROP_HEALTH,
			get_prop_batt_health(chip));
	return IRQ_HANDLED;
}

static irqreturn_t batt_cold_handler(int irq, void *_chip)
{
	struct smbchg_chip *chip = _chip;
	u8 reg = 0;

	smbchg_read(chip, &reg, chip->bat_if_base + RT_STS, 1);
	chip->batt_cold = !!(reg & COLD_BAT_HARD_BIT);
	pr_smb(PR_INTERRUPT, "triggered: 0x%02x\n", reg);
	smbchg_parallel_usb_check_ok(chip);
	if (chip->psy_registered)
		power_supply_changed(&chip->batt_psy);
	smbchg_charging_status_change(chip);
	smbchg_wipower_check(chip);
	set_property_on_fg(chip, POWER_SUPPLY_PROP_HEALTH,
			get_prop_batt_health(chip));
	return IRQ_HANDLED;
}

static irqreturn_t batt_warm_handler(int irq, void *_chip)
{
	struct smbchg_chip *chip = _chip;
	u8 reg = 0;

	smbchg_read(chip, &reg, chip->bat_if_base + RT_STS, 1);
	chip->batt_warm = !!(reg & HOT_BAT_SOFT_BIT);
	pr_smb(PR_INTERRUPT, "triggered: 0x%02x\n", reg);
	smbchg_parallel_usb_check_ok(chip);
	if (chip->psy_registered)
		power_supply_changed(&chip->batt_psy);
	set_property_on_fg(chip, POWER_SUPPLY_PROP_HEALTH,
			get_prop_batt_health(chip));
	return IRQ_HANDLED;
}

static irqreturn_t batt_cool_handler(int irq, void *_chip)
{
	struct smbchg_chip *chip = _chip;
	u8 reg = 0;

	smbchg_read(chip, &reg, chip->bat_if_base + RT_STS, 1);
	chip->batt_cool = !!(reg & COLD_BAT_SOFT_BIT);
	pr_smb(PR_INTERRUPT, "triggered: 0x%02x\n", reg);
	smbchg_parallel_usb_check_ok(chip);
	if (chip->psy_registered)
		power_supply_changed(&chip->batt_psy);
	set_property_on_fg(chip, POWER_SUPPLY_PROP_HEALTH,
			get_prop_batt_health(chip));
	return IRQ_HANDLED;
}

static irqreturn_t batt_pres_handler(int irq, void *_chip)
{
	struct smbchg_chip *chip = _chip;
	u8 reg = 0;

	smbchg_read(chip, &reg, chip->bat_if_base + RT_STS, 1);
	chip->batt_present = !(reg & BAT_MISSING_BIT);
	pr_smb(PR_INTERRUPT, "triggered: 0x%02x\n", reg);
	if (chip->psy_registered)
		power_supply_changed(&chip->batt_psy);
	smbchg_charging_status_change(chip);
	set_property_on_fg(chip, POWER_SUPPLY_PROP_HEALTH,
			get_prop_batt_health(chip));
	return IRQ_HANDLED;
}

static irqreturn_t vbat_low_handler(int irq, void *_chip)
{
	pr_warn_ratelimited("vbat low\n");
	return IRQ_HANDLED;
}

#define CHG_COMP_SFT_BIT	BIT(3)
static irqreturn_t chg_error_handler(int irq, void *_chip)
{
	struct smbchg_chip *chip = _chip;
	int rc = 0;
	u8 reg;

	pr_smb(PR_INTERRUPT, "chg-error triggered\n");

	rc = smbchg_read(chip, &reg, chip->chgr_base + RT_STS, 1);
	if (rc < 0) {
		dev_err(chip->dev, "Unable to read RT_STS rc = %d\n", rc);
	} else {
		pr_smb(PR_INTERRUPT, "triggered: 0x%02x\n", reg);
		if (reg & CHG_COMP_SFT_BIT)
			set_property_on_fg(chip,
					POWER_SUPPLY_PROP_SAFETY_TIMER_EXPIRED,
					1);
	}

	smbchg_parallel_usb_check_ok(chip);
	if (chip->psy_registered)
		power_supply_changed(&chip->batt_psy);
	smbchg_charging_status_change(chip);
	smbchg_wipower_check(chip);
	return IRQ_HANDLED;
}

static irqreturn_t fastchg_handler(int irq, void *_chip)
{
	struct smbchg_chip *chip = _chip;

	pr_smb(PR_INTERRUPT, "p2f triggered\n");

	if (is_usb_present(chip) || is_dc_present(chip)) {
		smbchg_detect_parallel_charger(chip);
		smbchg_parallel_usb_check_ok(chip);
	}

	if (chip->psy_registered)
		power_supply_changed(&chip->batt_psy);
	smbchg_charging_status_change(chip);
	smbchg_wipower_check(chip);
	return IRQ_HANDLED;
}

static irqreturn_t chg_hot_handler(int irq, void *_chip)
{
	pr_warn_ratelimited("chg hot\n");
	smbchg_wipower_check(_chip);
	return IRQ_HANDLED;
}

static irqreturn_t chg_term_handler(int irq, void *_chip)
{
	struct smbchg_chip *chip = _chip;

	pr_smb(PR_INTERRUPT, "tcc triggered\n");
	/*
	 * Charge termination is a pulse and not level triggered. That means,
	 * TCC bit in RT_STS can get cleared by the time this interrupt is
	 * handled. Instead of relying on that to determine whether the
	 * charge termination had happened, we've to simply notify the FG
	 * about this as long as the interrupt is handled.
	 */
	set_property_on_fg(chip, POWER_SUPPLY_PROP_CHARGE_DONE, 1);

	smbchg_parallel_usb_check_ok(chip);
	if (chip->psy_registered)
		power_supply_changed(&chip->batt_psy);
	smbchg_charging_status_change(chip);

	return IRQ_HANDLED;
}

static irqreturn_t taper_handler(int irq, void *_chip)
{
	struct smbchg_chip *chip = _chip;
	u8 reg = 0;

	taper_irq_en(chip, false);
	smbchg_read(chip, &reg, chip->chgr_base + RT_STS, 1);
	pr_smb(PR_INTERRUPT, "triggered: 0x%02x\n", reg);
	smbchg_parallel_usb_taper(chip);
	if (chip->psy_registered)
		power_supply_changed(&chip->batt_psy);
	smbchg_charging_status_change(chip);
	smbchg_wipower_check(chip);
	return IRQ_HANDLED;
}

static irqreturn_t recharge_handler(int irq, void *_chip)
{
	struct smbchg_chip *chip = _chip;
	u8 reg = 0;

	smbchg_read(chip, &reg, chip->chgr_base + RT_STS, 1);
	pr_smb(PR_INTERRUPT, "triggered: 0x%02x\n", reg);
	smbchg_parallel_usb_check_ok(chip);
	if (chip->psy_registered)
		power_supply_changed(&chip->batt_psy);
	smbchg_charging_status_change(chip);
	return IRQ_HANDLED;
}

static irqreturn_t wdog_timeout_handler(int irq, void *_chip)
{
	struct smbchg_chip *chip = _chip;
	u8 reg = 0;

	smbchg_read(chip, &reg, chip->misc_base + RT_STS, 1);
	pr_warn_ratelimited("wdog timeout rt_stat = 0x%02x\n", reg);
	if (chip->psy_registered)
		power_supply_changed(&chip->batt_psy);
	smbchg_charging_status_change(chip);
	return IRQ_HANDLED;
}

/**
 * power_ok_handler() - called when the switcher turns on or turns off
 * @chip: pointer to smbchg_chip
 * @rt_stat: the status bit indicating switcher turning on or off
 */
static irqreturn_t power_ok_handler(int irq, void *_chip)
{
	struct smbchg_chip *chip = _chip;
	u8 reg = 0;

	smbchg_read(chip, &reg, chip->misc_base + RT_STS, 1);
	pr_smb(PR_INTERRUPT, "triggered: 0x%02x\n", reg);
	return IRQ_HANDLED;
}

/**
 * dcin_uv_handler() - called when the dc voltage crosses the uv threshold
 * @chip: pointer to smbchg_chip
 * @rt_stat: the status bit indicating whether dc voltage is uv
 */
#define DCIN_UNSUSPEND_DELAY_MS		1000
static irqreturn_t dcin_uv_handler(int irq, void *_chip)
{
	struct smbchg_chip *chip = _chip;
	bool dc_present = is_dc_present(chip);

	pr_smb(PR_STATUS, "chip->dc_present = %d dc_present = %d\n",
			chip->dc_present, dc_present);

	if (chip->dc_present != dc_present) {
		/* dc changed */
		chip->dc_present = dc_present;
		if (chip->dc_psy_type != -EINVAL && chip->psy_registered)
			power_supply_changed(&chip->dc_psy);
		smbchg_charging_status_change(chip);
		smbchg_aicl_deglitch_wa_check(chip);
		chip->vbat_above_headroom = false;
	}

	smbchg_wipower_check(chip);
	return IRQ_HANDLED;
}

/**
 * usbin_ov_handler() - this is called when an overvoltage condition occurs
 * @chip: pointer to smbchg_chip chip
 */
static irqreturn_t usbin_ov_handler(int irq, void *_chip)
{
	struct smbchg_chip *chip = _chip;
	int rc;
	u8 reg;
	bool usb_present;

	rc = smbchg_read(chip, &reg, chip->usb_chgpth_base + RT_STS, 1);
	if (rc < 0) {
		dev_err(chip->dev, "Couldn't read usb rt status rc = %d\n", rc);
		goto out;
	}

	/* OV condition is detected. Notify it to USB psy */
	if (reg & USBIN_OV_BIT) {
		chip->usb_ov_det = true;
		if (chip->usb_psy) {
			pr_smb(PR_MISC, "setting usb psy health OV\n");
			rc = power_supply_set_health_state(chip->usb_psy,
					POWER_SUPPLY_HEALTH_OVERVOLTAGE);
			if (rc)
				pr_smb(PR_STATUS,
					"usb psy does not allow updating prop %d rc = %d\n",
					POWER_SUPPLY_HEALTH_OVERVOLTAGE, rc);
		}
	} else {
		chip->usb_ov_det = false;
		/* If USB is present, then handle the USB insertion */
		usb_present = is_usb_present(chip);
		if (usb_present)
			update_usb_status(chip, usb_present, false);
	}
out:
	return IRQ_HANDLED;
}

/**
 * usbin_uv_handler() - this is called when USB charger is removed
 * @chip: pointer to smbchg_chip chip
 * @rt_stat: the status bit indicating chg insertion/removal
 */
#define ICL_MODE_MASK		SMB_MASK(5, 4)
#define ICL_MODE_HIGH_CURRENT	0
static irqreturn_t usbin_uv_handler(int irq, void *_chip)
{
	struct smbchg_chip *chip = _chip;
	int aicl_level = smbchg_get_aicl_level_ma(chip);
	int rc;
	u8 reg;

	rc = smbchg_read(chip, &reg, chip->usb_chgpth_base + RT_STS, 1);
	if (rc) {
		pr_err("could not read rt sts: %d", rc);
		goto out;
	}

	pr_smb(PR_STATUS,
		"%s chip->usb_present = %d rt_sts = 0x%02x hvdcp_3_det_ignore_uv = %d aicl = %d\n",
		chip->hvdcp_3_det_ignore_uv ? "Ignoring":"",
		chip->usb_present, reg, chip->hvdcp_3_det_ignore_uv,
		aicl_level);

	/*
	 * set usb_psy's dp=f dm=f if this is a new insertion, i.e. it is
	 * not already src_detected and usbin_uv is seen falling
	 */
	if (!(reg & USBIN_UV_BIT) && !(reg & USBIN_SRC_DET_BIT) &&
		!chip->hvdcp_3_det_ignore_uv) {
		pr_smb(PR_MISC, "setting usb psy dp=f dm=f\n");
		power_supply_set_dp_dm(chip->usb_psy,
				POWER_SUPPLY_DP_DM_DPF_DMF);
	}

	if (reg & USBIN_UV_BIT)
		complete_all(&chip->usbin_uv_raised);
	else
		complete_all(&chip->usbin_uv_lowered);

	if (chip->hvdcp_3_det_ignore_uv)
		goto out;

	if ((reg & USBIN_UV_BIT) && (reg & USBIN_SRC_DET_BIT)) {
		pr_smb(PR_STATUS, "Very weak charger detected\n");

		rc = smbchg_read(chip, &reg,
				chip->usb_chgpth_base + ICL_STS_2_REG, 1);
		if (rc) {
			dev_err(chip->dev, "Could not read usb icl sts 2: %d\n",
					rc);
			goto out;
		}
		if ((reg & ICL_MODE_MASK) != ICL_MODE_HIGH_CURRENT) {
			/*
			 * If AICL is not even enabled, this is either an
			 * SDP or a grossly out of spec charger. Do not
			 * draw any current from it.
			 */
			pr_warn("SDP or a grossly out of spec charger\n");
		} else if ((chip->aicl_deglitch_short || chip->force_aicl_rerun)
			&& aicl_level == chip->tables.usb_ilim_ma_table[0]) {
			rc = smbchg_set_high_usb_chg_current(chip, aicl_level);
			if (rc < 0)
				pr_err("Couldn't set %dmA rc = %d\n", aicl_level, rc);
		}
		pr_smb(PR_MISC, "setting usb psy health UNSPEC_FAILURE\n");
		rc = power_supply_set_health_state(chip->usb_psy,
				POWER_SUPPLY_HEALTH_UNSPEC_FAILURE);
		if (rc)
			pr_err("Couldn't set health on usb psy rc:%d\n", rc);
		schedule_work(&chip->usb_set_online_work);
	}

	smbchg_wipower_check(chip);
out:
	return IRQ_HANDLED;
}

/**
 * src_detect_handler() - this is called on rising edge when USB charger type
 *			is detected and on falling edge when USB voltage falls
 *			below the coarse detect voltage(1V), use it for
 *			handling USB charger insertion and removal.
 * @chip: pointer to smbchg_chip
 * @rt_stat: the status bit indicating chg insertion/removal
 */
static irqreturn_t src_detect_handler(int irq, void *_chip)
{
	struct smbchg_chip *chip = _chip;
	bool usb_present = is_usb_present(chip);
	bool src_detect = is_src_detect_high(chip);
	int rc;

	pr_smb(PR_STATUS,
		"%s chip->usb_present = %d usb_present = %d src_detect = %d hvdcp_3_det_ignore_uv=%d\n",
		chip->hvdcp_3_det_ignore_uv ? "Ignoring":"",
		chip->usb_present, usb_present, src_detect,
		chip->hvdcp_3_det_ignore_uv);

	if (src_detect)
		complete_all(&chip->src_det_raised);
	else
		complete_all(&chip->src_det_lowered);

	if (chip->hvdcp_3_det_ignore_uv)
		goto out;

	/*
	 * When VBAT is above the AICL threshold (4.25V) - 180mV (4.07V),
	 * an input collapse due to AICL will actually cause an USBIN_UV
	 * interrupt to fire as well.
	 *
	 * Handle USB insertions and removals in the source detect handler
	 * instead of the USBIN_UV handler since the latter is untrustworthy
	 * when the battery voltage is high.
	 */
	chip->very_weak_charger = false;
	/*
	 * a src detect marks a new insertion or a real removal,
	 * vote for enable aicl hw reruns
	 */
	rc = vote(chip->hw_aicl_rerun_disable_votable,
		WEAK_CHARGER_HW_AICL_VOTER, false, 0);
	if (rc < 0)
		pr_err("Couldn't enable hw aicl rerun rc=%d\n", rc);

	rc = vote(chip->usb_suspend_votable, WEAK_CHARGER_EN_VOTER, false, 0);
	if (rc < 0)
		pr_err("could not enable charger: %d\n", rc);

	if (src_detect) {
		update_usb_status(chip, usb_present, 0);
	} else {
		update_usb_status(chip, 0, false);
		chip->aicl_irq_count = 0;
	}
out:
	return IRQ_HANDLED;
}

/**
 * otg_oc_handler() - called when the usb otg goes over current
 */
#define NUM_OTG_RETRIES			5
#define OTG_OC_RETRY_DELAY_US		50000
static irqreturn_t otg_oc_handler(int irq, void *_chip)
{
	int rc;
	struct smbchg_chip *chip = _chip;
	s64 elapsed_us = ktime_us_delta(ktime_get(), chip->otg_enable_time);

	pr_smb(PR_INTERRUPT, "triggered\n");

	if (chip->schg_version == QPNP_SCHG_LITE) {
		pr_warn("OTG OC triggered - OTG disabled\n");
		return IRQ_HANDLED;
	}

	if (elapsed_us > OTG_OC_RETRY_DELAY_US)
		chip->otg_retries = 0;

	/*
	 * Due to a HW bug in the PMI8994 charger, the current inrush that
	 * occurs when connecting certain OTG devices can cause the OTG
	 * overcurrent protection to trip.
	 *
	 * The work around is to try reenabling the OTG when getting an
	 * overcurrent interrupt once.
	 */
	if (chip->otg_retries < NUM_OTG_RETRIES) {
		chip->otg_retries += 1;
		pr_smb(PR_STATUS,
			"Retrying OTG enable. Try #%d, elapsed_us %lld\n",
						chip->otg_retries, elapsed_us);
		rc = otg_oc_reset(chip);
		if (rc)
			pr_err("Failed to reset OTG OC state rc=%d\n", rc);
		chip->otg_enable_time = ktime_get();
	}
	return IRQ_HANDLED;
}

/**
 * otg_fail_handler() - called when the usb otg fails
 * (when vbat < OTG UVLO threshold)
 */
static irqreturn_t otg_fail_handler(int irq, void *_chip)
{
	pr_smb(PR_INTERRUPT, "triggered\n");
	return IRQ_HANDLED;
}

/**
 * aicl_done_handler() - called when the usb AICL algorithm is finished
 *			and a current is set.
 */
static irqreturn_t aicl_done_handler(int irq, void *_chip)
{
	struct smbchg_chip *chip = _chip;
	bool usb_present = is_usb_present(chip);
	int aicl_level = smbchg_get_aicl_level_ma(chip);

	pr_smb(PR_INTERRUPT, "triggered, aicl: %d\n", aicl_level);

	increment_aicl_count(chip);

	if (usb_present)
		smbchg_parallel_usb_check_ok(chip);

	if (chip->aicl_complete)
		power_supply_changed(&chip->batt_psy);

	return IRQ_HANDLED;
}

/**
 * usbid_change_handler() - called when the usb RID changes.
 * This is used mostly for detecting OTG
 */
static irqreturn_t usbid_change_handler(int irq, void *_chip)
{
	struct smbchg_chip *chip = _chip;
	bool otg_present;

	pr_smb(PR_INTERRUPT, "triggered\n");

	otg_present = is_otg_present(chip);
	if (chip->usb_psy) {
		pr_smb(PR_MISC, "setting usb psy OTG = %d\n",
				otg_present ? 1 : 0);
		power_supply_set_usb_otg(chip->usb_psy, otg_present ? 1 : 0);
	}
	if (otg_present)
		pr_smb(PR_STATUS, "OTG detected\n");

	/* update FG */
	set_property_on_fg(chip, POWER_SUPPLY_PROP_STATUS,
			get_prop_batt_status(chip));

	return IRQ_HANDLED;
}

static int determine_initial_status(struct smbchg_chip *chip)
{
	union power_supply_propval type = {0, };

	/*
	 * It is okay to read the interrupt status here since
	 * interrupts aren't requested. reading interrupt status
	 * clears the interrupt so be careful to read interrupt
	 * status only in interrupt handling code
	 */

	batt_pres_handler(0, chip);
	batt_hot_handler(0, chip);
	batt_warm_handler(0, chip);
	batt_cool_handler(0, chip);
	batt_cold_handler(0, chip);
	if (chip->typec_psy) {
		get_property_from_typec(chip, POWER_SUPPLY_PROP_TYPE, &type);
		update_typec_otg_status(chip, type.intval, true);
	} else {
		usbid_change_handler(0, chip);
	}

	chip->usb_present = is_usb_present(chip);
	chip->dc_present = is_dc_present(chip);

	if (chip->usb_present) {
		pr_smb(PR_MISC, "setting usb psy dp=f dm=f\n");
		power_supply_set_dp_dm(chip->usb_psy,
				POWER_SUPPLY_DP_DM_DPF_DMF);
		handle_usb_insertion(chip);
	} else {
		handle_usb_removal(chip);
	}

	return 0;
}

static int prechg_time[] = {
	24,
	48,
	96,
	192,
};
static int chg_time[] = {
	192,
	384,
	768,
	1536,
};

enum bpd_type {
	BPD_TYPE_BAT_NONE,
	BPD_TYPE_BAT_ID,
	BPD_TYPE_BAT_THM,
	BPD_TYPE_BAT_THM_BAT_ID,
	BPD_TYPE_DEFAULT,
};

static const char * const bpd_label[] = {
	[BPD_TYPE_BAT_NONE]		= "bpd_none",
	[BPD_TYPE_BAT_ID]		= "bpd_id",
	[BPD_TYPE_BAT_THM]		= "bpd_thm",
	[BPD_TYPE_BAT_THM_BAT_ID]	= "bpd_thm_id",
};

static inline int get_bpd(const char *name)
{
	int i = 0;
	for (i = 0; i < ARRAY_SIZE(bpd_label); i++) {
		if (strcmp(bpd_label[i], name) == 0)
			return i;
	}
	return -EINVAL;
}

#define REVISION1_REG			0x0
#define DIG_MINOR			0
#define DIG_MAJOR			1
#define ANA_MINOR			2
#define ANA_MAJOR			3
#define CHGR_CFG1			0xFB
#define RECHG_THRESHOLD_SRC_BIT		BIT(1)
#define TERM_I_SRC_BIT			BIT(2)
#define TERM_SRC_FG			BIT(2)
#define CHG_INHIB_CFG_REG		0xF7
#define CHG_INHIBIT_50MV_VAL		0x00
#define CHG_INHIBIT_100MV_VAL		0x01
#define CHG_INHIBIT_200MV_VAL		0x02
#define CHG_INHIBIT_300MV_VAL		0x03
#define CHG_INHIBIT_MASK		0x03
#define USE_REGISTER_FOR_CURRENT	BIT(2)
#define CHGR_CFG2			0xFC
#define CHG_EN_SRC_BIT			BIT(7)
#define CHG_EN_POLARITY_BIT		BIT(6)
#define P2F_CHG_TRAN			BIT(5)
#define CHG_BAT_OV_ECC			BIT(4)
#define I_TERM_BIT			BIT(3)
#define AUTO_RECHG_BIT			BIT(2)
#define CHARGER_INHIBIT_BIT		BIT(0)
#define USB51_COMMAND_POL		BIT(2)
#define USB51AC_CTRL			BIT(1)
#define TR_8OR32B			0xFE
#define BUCK_8_16_FREQ_BIT		BIT(0)
#define BM_CFG				0xF3
#define BATT_MISSING_ALGO_BIT		BIT(2)
#define BMD_PIN_SRC_MASK		SMB_MASK(1, 0)
#define PIN_SRC_SHIFT			0
#define CHGR_CFG			0xFF
#define RCHG_LVL_BIT			BIT(0)
#define VCHG_EN_BIT			BIT(1)
#define VCHG_INPUT_CURRENT_BIT		BIT(3)
#define CFG_AFVC			0xF6
#define VFLOAT_COMP_ENABLE_MASK		SMB_MASK(2, 0)
#define TR_RID_REG			0xFA
#define FG_INPUT_FET_DELAY_BIT		BIT(3)
#define TRIM_OPTIONS_7_0		0xF6
#define INPUT_MISSING_POLLER_EN_BIT	BIT(3)
#define CHGR_CCMP_CFG			0xFA
#define JEITA_TEMP_HARD_LIMIT_BIT	BIT(5)
#define HVDCP_ADAPTER_SEL_MASK		SMB_MASK(5, 4)
#define HVDCP_ADAPTER_SEL_9V_BIT	BIT(4)
#define HVDCP_AUTH_ALG_EN_BIT		BIT(6)
#define CMD_APSD			0x41
#define APSD_RERUN_BIT			BIT(0)
#define OTG_CFG				0xF1
#define HICCUP_ENABLED_BIT		BIT(6)
#define OTG_PIN_POLARITY_BIT		BIT(4)
#define OTG_PIN_ACTIVE_LOW		BIT(4)
#define OTG_EN_CTRL_MASK		SMB_MASK(3, 2)
#define OTG_PIN_CTRL_RID_DIS		0x04
#define OTG_CMD_CTRL_RID_EN		0x08
#define AICL_ADC_BIT			BIT(6)
static void batt_ov_wa_check(struct smbchg_chip *chip)
{
	int rc;
	u8 reg;

	/* disable-'battery OV disables charging' feature */
	rc = smbchg_sec_masked_write(chip, chip->chgr_base + CHGR_CFG2,
			CHG_BAT_OV_ECC, 0);
	if (rc < 0) {
		dev_err(chip->dev, "Couldn't set chgr_cfg2 rc=%d\n", rc);
		return;
	}

	/*
	 * if battery OV is set:
	 * restart charging by disable/enable charging
	 */
	rc = smbchg_read(chip, &reg, chip->bat_if_base + RT_STS, 1);
	if (rc < 0) {
		dev_err(chip->dev,
			"Couldn't read Battery RT status rc = %d\n", rc);
		return;
	}

	if (reg & BAT_OV_BIT) {
		rc = smbchg_charging_en(chip, false);
		if (rc < 0) {
			dev_err(chip->dev,
				"Couldn't disable charging: rc = %d\n", rc);
			return;
		}

		/* delay for charging-disable to take affect */
		msleep(200);

		rc = smbchg_charging_en(chip, true);
		if (rc < 0) {
			dev_err(chip->dev,
				"Couldn't enable charging: rc = %d\n", rc);
			return;
		}
	}
}

static int smbchg_hw_init(struct smbchg_chip *chip)
{
	int rc, i;
	u8 reg, mask;

	rc = smbchg_read(chip, chip->revision,
			chip->misc_base + REVISION1_REG, 4);
	if (rc < 0) {
		dev_err(chip->dev, "Couldn't read revision rc=%d\n",
				rc);
		return rc;
	}
	pr_smb(PR_STATUS, "Charger Revision DIG: %d.%d; ANA: %d.%d\n",
			chip->revision[DIG_MAJOR], chip->revision[DIG_MINOR],
			chip->revision[ANA_MAJOR], chip->revision[ANA_MINOR]);

	/* Setup 9V HVDCP */
	if (!chip->hvdcp_not_supported) {
		rc = smbchg_sec_masked_write(chip,
				chip->usb_chgpth_base + CHGPTH_CFG,
				HVDCP_ADAPTER_SEL_MASK, HVDCP_9V);
		if (rc < 0) {
			pr_err("Couldn't set hvdcp config in chgpath_chg rc=%d\n",
					rc);
			return rc;
		}
	}

	if (chip->aicl_rerun_period_s > 0) {
		rc = smbchg_set_aicl_rerun_period_s(chip,
				chip->aicl_rerun_period_s);
		if (rc < 0) {
			dev_err(chip->dev, "Couldn't set AICL rerun timer rc=%d\n",
					rc);
			return rc;
		}
	}

	rc = smbchg_sec_masked_write(chip, chip->usb_chgpth_base + TR_RID_REG,
			FG_INPUT_FET_DELAY_BIT, FG_INPUT_FET_DELAY_BIT);
	if (rc < 0) {
		dev_err(chip->dev, "Couldn't disable fg input fet delay rc=%d\n",
				rc);
		return rc;
	}

	rc = smbchg_sec_masked_write(chip, chip->misc_base + TRIM_OPTIONS_7_0,
			INPUT_MISSING_POLLER_EN_BIT,
			INPUT_MISSING_POLLER_EN_BIT);
	if (rc < 0) {
		dev_err(chip->dev, "Couldn't enable input missing poller rc=%d\n",
				rc);
		return rc;
	}

	/*
	 * Do not force using current from the register i.e. use auto
	 * power source detect (APSD) mA ratings for the initial current values.
	 *
	 * If this is set, AICL will not rerun at 9V for HVDCPs
	 */
	rc = smbchg_masked_write(chip, chip->usb_chgpth_base + CMD_IL,
			USE_REGISTER_FOR_CURRENT, 0);

	if (rc < 0) {
		dev_err(chip->dev, "Couldn't set input limit cmd rc=%d\n", rc);
		return rc;
	}

	/*
	 * set chg en by cmd register, set chg en by writing bit 1,
	 * enable auto pre to fast, enable auto recharge by default.
	 * enable current termination and charge inhibition based on
	 * the device tree configuration.
	 */
	rc = smbchg_sec_masked_write(chip, chip->chgr_base + CHGR_CFG2,
			CHG_EN_SRC_BIT | CHG_EN_POLARITY_BIT | P2F_CHG_TRAN
			| I_TERM_BIT | AUTO_RECHG_BIT | CHARGER_INHIBIT_BIT,
			CHG_EN_POLARITY_BIT
			| (chip->chg_inhibit_en ? CHARGER_INHIBIT_BIT : 0)
			| (chip->iterm_disabled ? I_TERM_BIT : 0));
	if (rc < 0) {
		dev_err(chip->dev, "Couldn't set chgr_cfg2 rc=%d\n", rc);
		return rc;
	}

	/*
	 * enable battery charging to make sure it hasn't been changed earlier
	 * by the bootloader.
	 */
	rc = smbchg_charging_en(chip, true);
	if (rc < 0) {
		dev_err(chip->dev, "Couldn't enable battery charging=%d\n", rc);
		return rc;
	}

	/*
	 * Based on the configuration, use the analog sensors or the fuelgauge
	 * adc for recharge threshold source.
	 */

	if (chip->chg_inhibit_source_fg)
		rc = smbchg_sec_masked_write(chip, chip->chgr_base + CHGR_CFG1,
			TERM_I_SRC_BIT | RECHG_THRESHOLD_SRC_BIT,
			TERM_SRC_FG | RECHG_THRESHOLD_SRC_BIT);
	else
		rc = smbchg_sec_masked_write(chip, chip->chgr_base + CHGR_CFG1,
			TERM_I_SRC_BIT | RECHG_THRESHOLD_SRC_BIT, 0);

	if (rc < 0) {
		dev_err(chip->dev, "Couldn't set chgr_cfg2 rc=%d\n", rc);
		return rc;
	}

	/*
	 * control USB suspend via command bits and set correct 100/500mA
	 * polarity on the usb current
	 */
	rc = smbchg_sec_masked_write(chip, chip->usb_chgpth_base + CHGPTH_CFG,
		USB51_COMMAND_POL | USB51AC_CTRL, 0);
	if (rc < 0) {
		dev_err(chip->dev, "Couldn't set usb_chgpth cfg rc=%d\n", rc);
		return rc;
	}

	check_battery_type(chip);

	/* set the float voltage */
	if (chip->vfloat_mv != -EINVAL) {
		rc = smbchg_float_voltage_set(chip, chip->vfloat_mv);
		if (rc < 0) {
			dev_err(chip->dev,
				"Couldn't set float voltage rc = %d\n", rc);
			return rc;
		}
		pr_smb(PR_STATUS, "set vfloat to %d\n", chip->vfloat_mv);
	}

	/* set the fast charge current compensation */
	if (chip->fastchg_current_comp != -EINVAL) {
		rc = smbchg_fastchg_current_comp_set(chip,
			chip->fastchg_current_comp);
		if (rc < 0) {
			dev_err(chip->dev, "Couldn't set fastchg current comp rc = %d\n",
				rc);
			return rc;
		}
		pr_smb(PR_STATUS, "set fastchg current comp to %d\n",
			chip->fastchg_current_comp);
	}

	/* set the float voltage compensation */
	if (chip->float_voltage_comp != -EINVAL) {
		rc = smbchg_float_voltage_comp_set(chip,
			chip->float_voltage_comp);
		if (rc < 0) {
			dev_err(chip->dev, "Couldn't set float voltage comp rc = %d\n",
				rc);
			return rc;
		}
		pr_smb(PR_STATUS, "set float voltage comp to %d\n",
			chip->float_voltage_comp);
	}

	/* set iterm */
	if (chip->iterm_ma != -EINVAL) {
		if (chip->iterm_disabled) {
			dev_err(chip->dev, "Error: Both iterm_disabled and iterm_ma set\n");
			return -EINVAL;
		} else {
			smbchg_iterm_set(chip, chip->iterm_ma);
		}
	}

	/* set the safety time voltage */
	if (chip->safety_time != -EINVAL) {
		reg = (chip->safety_time > 0 ? 0 : SFT_TIMER_DISABLE_BIT) |
			(chip->prechg_safety_time > 0
			? 0 : PRECHG_SFT_TIMER_DISABLE_BIT);

		for (i = 0; i < ARRAY_SIZE(chg_time); i++) {
			if (chip->safety_time <= chg_time[i]) {
				reg |= i << SAFETY_TIME_MINUTES_SHIFT;
				break;
			}
		}
		for (i = 0; i < ARRAY_SIZE(prechg_time); i++) {
			if (chip->prechg_safety_time <= prechg_time[i]) {
				reg |= i;
				break;
			}
		}

		rc = smbchg_sec_masked_write(chip,
				chip->chgr_base + SFT_CFG,
				SFT_EN_MASK | SFT_TO_MASK |
				(chip->prechg_safety_time > 0
				? PRECHG_SFT_TO_MASK : 0), reg);
		if (rc < 0) {
			dev_err(chip->dev,
				"Couldn't set safety timer rc = %d\n",
				rc);
			return rc;
		}
		chip->safety_timer_en = true;
	} else {
		rc = smbchg_read(chip, &reg, chip->chgr_base + SFT_CFG, 1);
		if (rc < 0)
			dev_err(chip->dev, "Unable to read SFT_CFG rc = %d\n",
				rc);
		else if (!(reg & SFT_EN_MASK))
			chip->safety_timer_en = true;
	}

	/* configure jeita temperature hard limit */
	if (chip->jeita_temp_hard_limit >= 0) {
		rc = smbchg_sec_masked_write(chip,
			chip->chgr_base + CHGR_CCMP_CFG,
			JEITA_TEMP_HARD_LIMIT_BIT,
			chip->jeita_temp_hard_limit
			? 0 : JEITA_TEMP_HARD_LIMIT_BIT);
		if (rc < 0) {
			dev_err(chip->dev,
				"Couldn't set jeita temp hard limit rc = %d\n",
				rc);
			return rc;
		}
	}

	/* make the buck switch faster to prevent some vbus oscillation */
	rc = smbchg_sec_masked_write(chip,
			chip->usb_chgpth_base + TR_8OR32B,
			BUCK_8_16_FREQ_BIT, 0);
	if (rc < 0) {
		dev_err(chip->dev, "Couldn't set buck frequency rc = %d\n", rc);
		return rc;
	}

	/* battery missing detection */
	mask =  BATT_MISSING_ALGO_BIT;
	reg = chip->bmd_algo_disabled ? 0 : BATT_MISSING_ALGO_BIT;
	if (chip->bmd_pin_src < BPD_TYPE_DEFAULT) {
		mask |= BMD_PIN_SRC_MASK;
		reg |= chip->bmd_pin_src << PIN_SRC_SHIFT;
	}
	rc = smbchg_sec_masked_write(chip,
			chip->bat_if_base + BM_CFG, mask, reg);
	if (rc < 0) {
		dev_err(chip->dev, "Couldn't set batt_missing config = %d\n",
									rc);
		return rc;
	}

	if (chip->vchg_adc_channel != -EINVAL) {
		/* configure and enable VCHG */
		rc = smbchg_sec_masked_write(chip, chip->chgr_base + CHGR_CFG,
				VCHG_INPUT_CURRENT_BIT | VCHG_EN_BIT,
				VCHG_INPUT_CURRENT_BIT | VCHG_EN_BIT);
		if (rc < 0) {
			dev_err(chip->dev, "Couldn't set recharge rc = %d\n",
					rc);
			return rc;
		}
	}

	smbchg_charging_status_change(chip);

	vote(chip->usb_suspend_votable, USER_EN_VOTER, !chip->chg_enabled, 0);
	vote(chip->dc_suspend_votable, USER_EN_VOTER, !chip->chg_enabled, 0);
	/* resume threshold */
	if (chip->resume_delta_mv != -EINVAL) {

		/*
		 * Configure only if the recharge threshold source is not
		 * fuel gauge ADC.
		 */
		if (!chip->chg_inhibit_source_fg) {
			if (chip->resume_delta_mv < 100)
				reg = CHG_INHIBIT_50MV_VAL;
			else if (chip->resume_delta_mv < 200)
				reg = CHG_INHIBIT_100MV_VAL;
			else if (chip->resume_delta_mv < 300)
				reg = CHG_INHIBIT_200MV_VAL;
			else
				reg = CHG_INHIBIT_300MV_VAL;

			rc = smbchg_sec_masked_write(chip,
					chip->chgr_base + CHG_INHIB_CFG_REG,
					CHG_INHIBIT_MASK, reg);
			if (rc < 0) {
				dev_err(chip->dev, "Couldn't set inhibit val rc = %d\n",
						rc);
				return rc;
			}
		}

		rc = smbchg_sec_masked_write(chip,
				chip->chgr_base + CHGR_CFG,
				RCHG_LVL_BIT,
				(chip->resume_delta_mv
				 < chip->tables.rchg_thr_mv)
				? 0 : RCHG_LVL_BIT);
		if (rc < 0) {
			dev_err(chip->dev, "Couldn't set recharge rc = %d\n",
					rc);
			return rc;
		}
	}

	/* DC path current settings */
	if (chip->dc_psy_type != -EINVAL) {
		rc = vote(chip->dc_icl_votable, PSY_ICL_VOTER, true,
					chip->dc_target_current_ma);
		if (rc < 0) {
			dev_err(chip->dev,
				"Couldn't vote for initial DC ICL rc=%d\n", rc);
			return rc;
		}
	}


	/*
	 * on some devices the battery is powered via external sources which
	 * could raise its voltage above the float voltage. smbchargers go
	 * in to reverse boost in such a situation and the workaround is to
	 * disable float voltage compensation (note that the battery will appear
	 * hot/cold when powered via external source).
	 */
	if (chip->soft_vfloat_comp_disabled) {
		rc = smbchg_sec_masked_write(chip, chip->chgr_base + CFG_AFVC,
				VFLOAT_COMP_ENABLE_MASK, 0);
		if (rc < 0) {
			dev_err(chip->dev, "Couldn't disable soft vfloat rc = %d\n",
					rc);
			return rc;
		}
	}

	rc = vote(chip->fcc_votable, BATT_TYPE_FCC_VOTER, true,
			chip->cfg_fastchg_current_ma);
	if (rc < 0) {
		dev_err(chip->dev, "Couldn't vote fastchg ma rc = %d\n", rc);
		return rc;
	}

	rc = smbchg_read(chip, &chip->original_usbin_allowance,
			chip->usb_chgpth_base + USBIN_CHGR_CFG, 1);
	if (rc < 0)
		dev_err(chip->dev, "Couldn't read usb allowance rc=%d\n", rc);

	if (chip->wipower_dyn_icl_avail) {
		rc = smbchg_wipower_ilim_config(chip,
				&(chip->wipower_default.entries[0]));
		if (rc < 0) {
			dev_err(chip->dev, "Couldn't set default wipower ilim = %d\n",
				rc);
			return rc;
		}
	}
	/* unsuspend dc path, it could be suspended by the bootloader */
	rc = smbchg_dc_suspend(chip, 0);
	if (rc < 0) {
		dev_err(chip->dev, "Couldn't unsuspend dc path= %d\n", rc);
		return rc;
	}

	if (chip->force_aicl_rerun) {
		/* vote to enable hw aicl */
		rc = vote(chip->hw_aicl_rerun_enable_indirect_votable,
			DEFAULT_CONFIG_HW_AICL_VOTER, true, 0);
		if (rc < 0) {
			pr_err("Couldn't vote enable hw aicl rerun rc=%d\n",
				rc);
			return rc;
		}
	}

	if (chip->schg_version == QPNP_SCHG_LITE) {
		/* enable OTG hiccup mode */
		rc = smbchg_sec_masked_write(chip, chip->otg_base + OTG_CFG,
					HICCUP_ENABLED_BIT, HICCUP_ENABLED_BIT);
		if (rc < 0)
			dev_err(chip->dev, "Couldn't set OTG OC config rc = %d\n",
				rc);
	}

	if (chip->otg_pinctrl) {
		/* configure OTG enable to pin control active low */
		rc = smbchg_sec_masked_write(chip, chip->otg_base + OTG_CFG,
				OTG_PIN_POLARITY_BIT | OTG_EN_CTRL_MASK,
				OTG_PIN_ACTIVE_LOW | OTG_PIN_CTRL_RID_DIS);
		if (rc < 0) {
			dev_err(chip->dev, "Couldn't set OTG EN config rc = %d\n",
				rc);
			return rc;
		}
	}

	if (chip->wa_flags & SMBCHG_BATT_OV_WA)
		batt_ov_wa_check(chip);

	/* turn off AICL adc for improved accuracy */
	rc = smbchg_sec_masked_write(chip,
		chip->misc_base + MISC_TRIM_OPT_15_8, AICL_ADC_BIT, 0);
	if (rc)
		pr_err("Couldn't write to MISC_TRIM_OPTIONS_15_8 rc=%d\n",
			rc);

	rc = configure_icl_control(chip, ICL_BUF_SYSON_LDO_VAL);
	if (rc)
		dev_err(chip->dev, "Couldn't switch to Syson LDO, rc=%d\n",
			rc);
	return rc;
}

static struct of_device_id smbchg_match_table[] = {
	{
		.compatible     = "qcom,qpnp-smbcharger",
	},
	{ },
};

#define DC_MA_MIN 300
#define DC_MA_MAX 2000
#define OF_PROP_READ(chip, prop, dt_property, retval, optional)		\
do {									\
	if (retval)							\
		break;							\
	if (optional)							\
		prop = -EINVAL;						\
									\
	retval = of_property_read_u32(chip->spmi->dev.of_node,		\
					"qcom," dt_property	,	\
					&prop);				\
									\
	if ((retval == -EINVAL) && optional)				\
		retval = 0;						\
	else if (retval)						\
		dev_err(chip->dev, "Error reading " #dt_property	\
				" property rc = %d\n", rc);		\
} while (0)

#define ILIM_ENTRIES		3
#define VOLTAGE_RANGE_ENTRIES	2
#define RANGE_ENTRY		(ILIM_ENTRIES + VOLTAGE_RANGE_ENTRIES)
static int smb_parse_wipower_map_dt(struct smbchg_chip *chip,
		struct ilim_map *map, char *property)
{
	struct device_node *node = chip->dev->of_node;
	int total_elements, size;
	struct property *prop;
	const __be32 *data;
	int num, i;

	prop = of_find_property(node, property, &size);
	if (!prop) {
		dev_err(chip->dev, "%s missing\n", property);
		return -EINVAL;
	}

	total_elements = size / sizeof(int);
	if (total_elements % RANGE_ENTRY) {
		dev_err(chip->dev, "%s table not in multiple of %d, total elements = %d\n",
				property, RANGE_ENTRY, total_elements);
		return -EINVAL;
	}

	data = prop->value;
	num = total_elements / RANGE_ENTRY;
	map->entries = devm_kzalloc(chip->dev,
			num * sizeof(struct ilim_entry), GFP_KERNEL);
	if (!map->entries) {
		dev_err(chip->dev, "kzalloc failed for default ilim\n");
		return -ENOMEM;
	}
	for (i = 0; i < num; i++) {
		map->entries[i].vmin_uv =  be32_to_cpup(data++);
		map->entries[i].vmax_uv =  be32_to_cpup(data++);
		map->entries[i].icl_pt_ma =  be32_to_cpup(data++);
		map->entries[i].icl_lv_ma =  be32_to_cpup(data++);
		map->entries[i].icl_hv_ma =  be32_to_cpup(data++);
	}
	map->num = num;
	return 0;
}

static int smb_parse_wipower_dt(struct smbchg_chip *chip)
{
	int rc = 0;

	chip->wipower_dyn_icl_avail = false;

	if (!chip->vadc_dev)
		goto err;

	rc = smb_parse_wipower_map_dt(chip, &chip->wipower_default,
					"qcom,wipower-default-ilim-map");
	if (rc) {
		dev_err(chip->dev, "failed to parse wipower-pt-ilim-map rc = %d\n",
				rc);
		goto err;
	}

	rc = smb_parse_wipower_map_dt(chip, &chip->wipower_pt,
					"qcom,wipower-pt-ilim-map");
	if (rc) {
		dev_err(chip->dev, "failed to parse wipower-pt-ilim-map rc = %d\n",
				rc);
		goto err;
	}

	rc = smb_parse_wipower_map_dt(chip, &chip->wipower_div2,
					"qcom,wipower-div2-ilim-map");
	if (rc) {
		dev_err(chip->dev, "failed to parse wipower-div2-ilim-map rc = %d\n",
				rc);
		goto err;
	}
	chip->wipower_dyn_icl_avail = true;
	return 0;
err:
	chip->wipower_default.num = 0;
	chip->wipower_pt.num = 0;
	chip->wipower_default.num = 0;
	if (chip->wipower_default.entries)
		devm_kfree(chip->dev, chip->wipower_default.entries);
	if (chip->wipower_pt.entries)
		devm_kfree(chip->dev, chip->wipower_pt.entries);
	if (chip->wipower_div2.entries)
		devm_kfree(chip->dev, chip->wipower_div2.entries);
	chip->wipower_default.entries = NULL;
	chip->wipower_pt.entries = NULL;
	chip->wipower_div2.entries = NULL;
	chip->vadc_dev = NULL;
	return rc;
}

#define DEFAULT_VLED_MAX_UV		3500000
#define DEFAULT_FCC_MA			2000
static int smb_parse_dt(struct smbchg_chip *chip)
{
	int rc = 0, ocp_thresh = -EINVAL;
	struct device_node *node = chip->dev->of_node;
	const char *dc_psy_type, *bpd;

	if (!node) {
		dev_err(chip->dev, "device tree info. missing\n");
		return -EINVAL;
	}

	/* read optional u32 properties */
	OF_PROP_READ(chip, ocp_thresh,
			"ibat-ocp-threshold-ua", rc, 1);
	if (ocp_thresh >= 0)
		smbchg_ibat_ocp_threshold_ua = ocp_thresh;
	OF_PROP_READ(chip, chip->iterm_ma, "iterm-ma", rc, 1);
	OF_PROP_READ(chip, chip->cfg_fastchg_current_ma,
			"fastchg-current-ma", rc, 1);
	if (chip->cfg_fastchg_current_ma == -EINVAL)
		chip->cfg_fastchg_current_ma = DEFAULT_FCC_MA;
	OF_PROP_READ(chip, chip->vfloat_mv, "float-voltage-mv", rc, 1);
	OF_PROP_READ(chip, chip->safety_time, "charging-timeout-mins", rc, 1);
	OF_PROP_READ(chip, chip->vled_max_uv, "vled-max-uv", rc, 1);
	if (chip->vled_max_uv < 0)
		chip->vled_max_uv = DEFAULT_VLED_MAX_UV;
	OF_PROP_READ(chip, chip->rpara_uohm, "rparasitic-uohm", rc, 1);
	if (chip->rpara_uohm < 0)
		chip->rpara_uohm = 0;
	OF_PROP_READ(chip, chip->prechg_safety_time, "precharging-timeout-mins",
			rc, 1);
	OF_PROP_READ(chip, chip->fastchg_current_comp, "fastchg-current-comp",
			rc, 1);
	OF_PROP_READ(chip, chip->float_voltage_comp, "float-voltage-comp",
			rc, 1);
	if (chip->safety_time != -EINVAL &&
		(chip->safety_time > chg_time[ARRAY_SIZE(chg_time) - 1])) {
		dev_err(chip->dev, "Bad charging-timeout-mins %d\n",
						chip->safety_time);
		return -EINVAL;
	}
	if (chip->prechg_safety_time != -EINVAL &&
		(chip->prechg_safety_time >
		 prechg_time[ARRAY_SIZE(prechg_time) - 1])) {
		dev_err(chip->dev, "Bad precharging-timeout-mins %d\n",
						chip->prechg_safety_time);
		return -EINVAL;
	}
	OF_PROP_READ(chip, chip->resume_delta_mv, "resume-delta-mv", rc, 1);
	OF_PROP_READ(chip, chip->parallel.min_current_thr_ma,
			"parallel-usb-min-current-ma", rc, 1);
	OF_PROP_READ(chip, chip->parallel.min_9v_current_thr_ma,
			"parallel-usb-9v-min-current-ma", rc, 1);
	OF_PROP_READ(chip, chip->parallel.allowed_lowering_ma,
			"parallel-allowed-lowering-ma", rc, 1);
	if (chip->parallel.min_current_thr_ma != -EINVAL
			&& chip->parallel.min_9v_current_thr_ma != -EINVAL)
		chip->parallel.avail = true;

	OF_PROP_READ(chip, chip->max_pulse_allowed,
				"max-pulse-allowed", rc, 1);
	/*
	 * use the dt values if they exist, otherwise do not touch the params
	 */
	of_property_read_u32(chip->spmi->dev.of_node,
					"qcom,parallel-main-chg-fcc-percent",
					&smbchg_main_chg_fcc_percent);
	of_property_read_u32(chip->spmi->dev.of_node,
					"qcom,parallel-main-chg-icl-percent",
					&smbchg_main_chg_icl_percent);
	pr_smb(PR_STATUS, "parallel usb thr: %d, 9v thr: %d\n",
			chip->parallel.min_current_thr_ma,
			chip->parallel.min_9v_current_thr_ma);
	OF_PROP_READ(chip, chip->jeita_temp_hard_limit,
			"jeita-temp-hard-limit", rc, 1);
	OF_PROP_READ(chip, chip->aicl_rerun_period_s,
			"aicl-rerun-period-s", rc, 1);
	OF_PROP_READ(chip, chip->vchg_adc_channel,
			"vchg-adc-channel-id", rc, 1);

	/* read boolean configuration properties */
	chip->use_vfloat_adjustments = of_property_read_bool(node,
						"qcom,autoadjust-vfloat");
	chip->bmd_algo_disabled = of_property_read_bool(node,
						"qcom,bmd-algo-disabled");
	chip->iterm_disabled = of_property_read_bool(node,
						"qcom,iterm-disabled");
	chip->soft_vfloat_comp_disabled = of_property_read_bool(node,
					"qcom,soft-vfloat-comp-disabled");
	chip->chg_enabled = !(of_property_read_bool(node,
						"qcom,charging-disabled"));
	chip->charge_unknown_battery = of_property_read_bool(node,
						"qcom,charge-unknown-battery");
	chip->chg_inhibit_en = of_property_read_bool(node,
					"qcom,chg-inhibit-en");
	chip->chg_inhibit_source_fg = of_property_read_bool(node,
						"qcom,chg-inhibit-fg");
	chip->low_volt_dcin = of_property_read_bool(node,
					"qcom,low-volt-dcin");
	chip->force_aicl_rerun = of_property_read_bool(node,
					"qcom,force-aicl-rerun");
	chip->skip_usb_suspend_for_fake_battery = of_property_read_bool(node,
				"qcom,skip-usb-suspend-for-fake-battery");

	/* parse the battery missing detection pin source */
	rc = of_property_read_string(chip->spmi->dev.of_node,
		"qcom,bmd-pin-src", &bpd);
	if (rc) {
		/* Select BAT_THM as default BPD scheme */
		chip->bmd_pin_src = BPD_TYPE_DEFAULT;
		rc = 0;
	} else {
		chip->bmd_pin_src = get_bpd(bpd);
		if (chip->bmd_pin_src < 0) {
			dev_err(chip->dev,
				"failed to determine bpd schema %d\n", rc);
			return rc;
		}
	}

	/* parse the dc power supply configuration */
	rc = of_property_read_string(node, "qcom,dc-psy-type", &dc_psy_type);
	if (rc) {
		chip->dc_psy_type = -EINVAL;
		rc = 0;
	} else {
		if (strcmp(dc_psy_type, "Mains") == 0)
			chip->dc_psy_type = POWER_SUPPLY_TYPE_MAINS;
		else if (strcmp(dc_psy_type, "Wireless") == 0)
			chip->dc_psy_type = POWER_SUPPLY_TYPE_WIRELESS;
		else if (strcmp(dc_psy_type, "Wipower") == 0)
			chip->dc_psy_type = POWER_SUPPLY_TYPE_WIPOWER;
	}
	if (chip->dc_psy_type != -EINVAL) {
		OF_PROP_READ(chip, chip->dc_target_current_ma,
				"dc-psy-ma", rc, 0);
		if (rc)
			return rc;
		if (chip->dc_target_current_ma < DC_MA_MIN
				|| chip->dc_target_current_ma > DC_MA_MAX) {
			dev_err(chip->dev, "Bad dc mA %d\n",
					chip->dc_target_current_ma);
			return -EINVAL;
		}
	}

	if (chip->dc_psy_type == POWER_SUPPLY_TYPE_WIPOWER)
		smb_parse_wipower_dt(chip);

	/* read the bms power supply name */
	rc = of_property_read_string(node, "qcom,bms-psy-name",
						&chip->bms_psy_name);
	if (rc)
		chip->bms_psy_name = NULL;

	/* read the battery power supply name */
	rc = of_property_read_string(node, "qcom,battery-psy-name",
						&chip->battery_psy_name);
	if (rc)
		chip->battery_psy_name = "battery";

	/* Get the charger led support property */
	chip->cfg_chg_led_sw_ctrl =
		of_property_read_bool(node, "qcom,chg-led-sw-controls");
	chip->cfg_chg_led_support =
		of_property_read_bool(node, "qcom,chg-led-support");

	if (of_find_property(node, "qcom,thermal-mitigation",
					&chip->thermal_levels)) {
		chip->thermal_mitigation = devm_kzalloc(chip->dev,
			chip->thermal_levels,
			GFP_KERNEL);

		if (chip->thermal_mitigation == NULL) {
			dev_err(chip->dev, "thermal mitigation kzalloc() failed.\n");
			return -ENOMEM;
		}

		chip->thermal_levels /= sizeof(int);
		rc = of_property_read_u32_array(node,
				"qcom,thermal-mitigation",
				chip->thermal_mitigation, chip->thermal_levels);
		if (rc) {
			dev_err(chip->dev,
				"Couldn't read threm limits rc = %d\n", rc);
			return rc;
		}
	}

	chip->skip_usb_notification
		= of_property_read_bool(node,
				"qcom,skip-usb-notification");

	chip->otg_pinctrl = of_property_read_bool(node, "qcom,otg-pinctrl");

	chip->cfg_override_usb_current = of_property_read_bool(node,
				"qcom,override-usb-current");

	return 0;
}

#define SUBTYPE_REG			0x5
#define SMBCHG_CHGR_SUBTYPE		0x1
#define SMBCHG_OTG_SUBTYPE		0x8
#define SMBCHG_BAT_IF_SUBTYPE		0x3
#define SMBCHG_USB_CHGPTH_SUBTYPE	0x4
#define SMBCHG_DC_CHGPTH_SUBTYPE	0x5
#define SMBCHG_MISC_SUBTYPE		0x7
#define SMBCHG_LITE_CHGR_SUBTYPE	0x51
#define SMBCHG_LITE_OTG_SUBTYPE		0x58
#define SMBCHG_LITE_BAT_IF_SUBTYPE	0x53
#define SMBCHG_LITE_USB_CHGPTH_SUBTYPE	0x54
#define SMBCHG_LITE_DC_CHGPTH_SUBTYPE	0x55
#define SMBCHG_LITE_MISC_SUBTYPE	0x57
#define REQUEST_IRQ(chip, resource, irq_num, irq_name, irq_handler, flags, rc)\
do {									\
	irq_num = spmi_get_irq_byname(chip->spmi,			\
					resource, irq_name);		\
	if (irq_num < 0) {						\
		dev_err(chip->dev, "Unable to get " irq_name " irq\n");	\
		return -ENXIO;						\
	}								\
	rc = devm_request_threaded_irq(chip->dev,			\
			irq_num, NULL, irq_handler, flags, irq_name,	\
			chip);						\
	if (rc < 0) {							\
		dev_err(chip->dev, "Unable to request " irq_name " irq: %d\n",\
				rc);					\
		return -ENXIO;						\
	}								\
} while (0)

static int smbchg_request_irqs(struct smbchg_chip *chip)
{
	int rc = 0;
	struct resource *resource;
	struct spmi_resource *spmi_resource;
	u8 subtype;
	struct spmi_device *spmi = chip->spmi;
	unsigned long flags = IRQF_TRIGGER_RISING | IRQF_TRIGGER_FALLING
							| IRQF_ONESHOT;

	spmi_for_each_container_dev(spmi_resource, chip->spmi) {
		if (!spmi_resource) {
				dev_err(chip->dev, "spmi resource absent\n");
			return rc;
		}

		resource = spmi_get_resource(spmi, spmi_resource,
						IORESOURCE_MEM, 0);
		if (!(resource && resource->start)) {
			dev_err(chip->dev, "node %s IO resource absent!\n",
				spmi->dev.of_node->full_name);
			return rc;
		}

		rc = smbchg_read(chip, &subtype,
				resource->start + SUBTYPE_REG, 1);
		if (rc) {
			dev_err(chip->dev, "Peripheral subtype read failed rc=%d\n",
					rc);
			return rc;
		}

		switch (subtype) {
		case SMBCHG_CHGR_SUBTYPE:
		case SMBCHG_LITE_CHGR_SUBTYPE:
			REQUEST_IRQ(chip, spmi_resource, chip->chg_error_irq,
				"chg-error", chg_error_handler, flags, rc);
			REQUEST_IRQ(chip, spmi_resource, chip->taper_irq,
				"chg-taper-thr", taper_handler,
				(IRQF_TRIGGER_RISING | IRQF_ONESHOT), rc);
			disable_irq_nosync(chip->taper_irq);
			REQUEST_IRQ(chip, spmi_resource, chip->chg_term_irq,
				"chg-tcc-thr", chg_term_handler,
				(IRQF_TRIGGER_RISING | IRQF_ONESHOT), rc);
			REQUEST_IRQ(chip, spmi_resource, chip->recharge_irq,
				"chg-rechg-thr", recharge_handler, flags, rc);
			REQUEST_IRQ(chip, spmi_resource, chip->fastchg_irq,
				"chg-p2f-thr", fastchg_handler, flags, rc);
			enable_irq_wake(chip->chg_term_irq);
			enable_irq_wake(chip->chg_error_irq);
			enable_irq_wake(chip->fastchg_irq);
			break;
		case SMBCHG_BAT_IF_SUBTYPE:
		case SMBCHG_LITE_BAT_IF_SUBTYPE:
			REQUEST_IRQ(chip, spmi_resource, chip->batt_hot_irq,
				"batt-hot", batt_hot_handler, flags, rc);
			REQUEST_IRQ(chip, spmi_resource, chip->batt_warm_irq,
				"batt-warm", batt_warm_handler, flags, rc);
			REQUEST_IRQ(chip, spmi_resource, chip->batt_cool_irq,
				"batt-cool", batt_cool_handler, flags, rc);
			REQUEST_IRQ(chip, spmi_resource, chip->batt_cold_irq,
				"batt-cold", batt_cold_handler, flags, rc);
			REQUEST_IRQ(chip, spmi_resource, chip->batt_missing_irq,
				"batt-missing", batt_pres_handler, flags, rc);
			REQUEST_IRQ(chip, spmi_resource, chip->vbat_low_irq,
				"batt-low", vbat_low_handler, flags, rc);
			enable_irq_wake(chip->batt_hot_irq);
			enable_irq_wake(chip->batt_warm_irq);
			enable_irq_wake(chip->batt_cool_irq);
			enable_irq_wake(chip->batt_cold_irq);
			enable_irq_wake(chip->batt_missing_irq);
			enable_irq_wake(chip->vbat_low_irq);
			break;
		case SMBCHG_USB_CHGPTH_SUBTYPE:
		case SMBCHG_LITE_USB_CHGPTH_SUBTYPE:
			REQUEST_IRQ(chip, spmi_resource, chip->usbin_uv_irq,
				"usbin-uv", usbin_uv_handler,
				flags | IRQF_EARLY_RESUME, rc);
			REQUEST_IRQ(chip, spmi_resource, chip->usbin_ov_irq,
				"usbin-ov", usbin_ov_handler, flags, rc);
			REQUEST_IRQ(chip, spmi_resource, chip->src_detect_irq,
				"usbin-src-det",
				src_detect_handler, flags, rc);
			REQUEST_IRQ(chip, spmi_resource, chip->aicl_done_irq,
				"aicl-done",
				aicl_done_handler,
				(IRQF_TRIGGER_RISING | IRQF_ONESHOT),
				rc);
			if (chip->schg_version != QPNP_SCHG_LITE) {
				REQUEST_IRQ(chip, spmi_resource,
					chip->otg_fail_irq, "otg-fail",
					otg_fail_handler, flags, rc);
				REQUEST_IRQ(chip, spmi_resource,
					chip->otg_oc_irq, "otg-oc",
					otg_oc_handler,
					(IRQF_TRIGGER_RISING | IRQF_ONESHOT),
					rc);
				REQUEST_IRQ(chip, spmi_resource,
					chip->usbid_change_irq, "usbid-change",
					usbid_change_handler,
					(IRQF_TRIGGER_FALLING | IRQF_ONESHOT),
					rc);
				enable_irq_wake(chip->otg_oc_irq);
				enable_irq_wake(chip->usbid_change_irq);
				enable_irq_wake(chip->otg_fail_irq);
			}
			enable_irq_wake(chip->usbin_uv_irq);
			enable_irq_wake(chip->usbin_ov_irq);
			enable_irq_wake(chip->src_detect_irq);
			if (chip->parallel.avail && chip->usb_present) {
				rc = enable_irq_wake(chip->aicl_done_irq);
				chip->enable_aicl_wake = true;
			}
			break;
		case SMBCHG_DC_CHGPTH_SUBTYPE:
		case SMBCHG_LITE_DC_CHGPTH_SUBTYPE:
			REQUEST_IRQ(chip, spmi_resource, chip->dcin_uv_irq,
				"dcin-uv", dcin_uv_handler, flags, rc);
			enable_irq_wake(chip->dcin_uv_irq);
			break;
		case SMBCHG_MISC_SUBTYPE:
		case SMBCHG_LITE_MISC_SUBTYPE:
			REQUEST_IRQ(chip, spmi_resource, chip->power_ok_irq,
				"power-ok", power_ok_handler, flags, rc);
			REQUEST_IRQ(chip, spmi_resource, chip->chg_hot_irq,
				"temp-shutdown", chg_hot_handler, flags, rc);
			REQUEST_IRQ(chip, spmi_resource,
				chip->wdog_timeout_irq,
				"wdog-timeout",
				wdog_timeout_handler, flags, rc);
			enable_irq_wake(chip->chg_hot_irq);
			enable_irq_wake(chip->wdog_timeout_irq);
			break;
		case SMBCHG_OTG_SUBTYPE:
			break;
		case SMBCHG_LITE_OTG_SUBTYPE:
			REQUEST_IRQ(chip, spmi_resource,
				chip->usbid_change_irq, "usbid-change",
				usbid_change_handler,
				(IRQF_TRIGGER_FALLING | IRQF_ONESHOT),
				rc);
			REQUEST_IRQ(chip, spmi_resource,
				chip->otg_oc_irq, "otg-oc",
				otg_oc_handler,
				(IRQF_TRIGGER_RISING | IRQF_ONESHOT), rc);
			REQUEST_IRQ(chip, spmi_resource,
				chip->otg_fail_irq, "otg-fail",
				otg_fail_handler, flags, rc);
			enable_irq_wake(chip->usbid_change_irq);
			enable_irq_wake(chip->otg_oc_irq);
			enable_irq_wake(chip->otg_fail_irq);
			break;
		}
	}

	return rc;
}

#define REQUIRE_BASE(chip, base, rc)					\
do {									\
	if (!rc && !chip->base) {					\
		dev_err(chip->dev, "Missing " #base "\n");		\
		rc = -EINVAL;						\
	}								\
} while (0)

static int smbchg_parse_peripherals(struct smbchg_chip *chip)
{
	int rc = 0;
	struct resource *resource;
	struct spmi_resource *spmi_resource;
	u8 subtype;
	struct spmi_device *spmi = chip->spmi;

	spmi_for_each_container_dev(spmi_resource, chip->spmi) {
		if (!spmi_resource) {
				dev_err(chip->dev, "spmi resource absent\n");
			return rc;
		}

		resource = spmi_get_resource(spmi, spmi_resource,
						IORESOURCE_MEM, 0);
		if (!(resource && resource->start)) {
			dev_err(chip->dev, "node %s IO resource absent!\n",
				spmi->dev.of_node->full_name);
			return rc;
		}

		rc = smbchg_read(chip, &subtype,
				resource->start + SUBTYPE_REG, 1);
		if (rc) {
			dev_err(chip->dev, "Peripheral subtype read failed rc=%d\n",
					rc);
			return rc;
		}

		switch (subtype) {
		case SMBCHG_CHGR_SUBTYPE:
		case SMBCHG_LITE_CHGR_SUBTYPE:
			chip->chgr_base = resource->start;
			break;
		case SMBCHG_BAT_IF_SUBTYPE:
		case SMBCHG_LITE_BAT_IF_SUBTYPE:
			chip->bat_if_base = resource->start;
			break;
		case SMBCHG_USB_CHGPTH_SUBTYPE:
		case SMBCHG_LITE_USB_CHGPTH_SUBTYPE:
			chip->usb_chgpth_base = resource->start;
			break;
		case SMBCHG_DC_CHGPTH_SUBTYPE:
		case SMBCHG_LITE_DC_CHGPTH_SUBTYPE:
			chip->dc_chgpth_base = resource->start;
			break;
		case SMBCHG_MISC_SUBTYPE:
		case SMBCHG_LITE_MISC_SUBTYPE:
			chip->misc_base = resource->start;
			break;
		case SMBCHG_OTG_SUBTYPE:
		case SMBCHG_LITE_OTG_SUBTYPE:
			chip->otg_base = resource->start;
			break;
		}
	}

	REQUIRE_BASE(chip, chgr_base, rc);
	REQUIRE_BASE(chip, bat_if_base, rc);
	REQUIRE_BASE(chip, usb_chgpth_base, rc);
	REQUIRE_BASE(chip, dc_chgpth_base, rc);
	REQUIRE_BASE(chip, misc_base, rc);

	return rc;
}

static inline void dump_reg(struct smbchg_chip *chip, u16 addr,
		const char *name)
{
	u8 reg;

	smbchg_read(chip, &reg, addr, 1);
	pr_smb(PR_DUMP, "%s - %04X = %02X\n", name, addr, reg);
}

/* dumps useful registers for debug */
static void dump_regs(struct smbchg_chip *chip)
{
	u16 addr;

	/* charger peripheral */
	for (addr = 0xB; addr <= 0x10; addr++)
		dump_reg(chip, chip->chgr_base + addr, "CHGR Status");
	for (addr = 0xF0; addr <= 0xFF; addr++)
		dump_reg(chip, chip->chgr_base + addr, "CHGR Config");
	/* battery interface peripheral */
	dump_reg(chip, chip->bat_if_base + RT_STS, "BAT_IF Status");
	dump_reg(chip, chip->bat_if_base + CMD_CHG_REG, "BAT_IF Command");
	for (addr = 0xF0; addr <= 0xFB; addr++)
		dump_reg(chip, chip->bat_if_base + addr, "BAT_IF Config");
	/* usb charge path peripheral */
	for (addr = 0x7; addr <= 0x10; addr++)
		dump_reg(chip, chip->usb_chgpth_base + addr, "USB Status");
	dump_reg(chip, chip->usb_chgpth_base + CMD_IL, "USB Command");
	for (addr = 0xF0; addr <= 0xF5; addr++)
		dump_reg(chip, chip->usb_chgpth_base + addr, "USB Config");
	/* dc charge path peripheral */
	dump_reg(chip, chip->dc_chgpth_base + RT_STS, "DC Status");
	for (addr = 0xF0; addr <= 0xF6; addr++)
		dump_reg(chip, chip->dc_chgpth_base + addr, "DC Config");
	/* misc peripheral */
	dump_reg(chip, chip->misc_base + IDEV_STS, "MISC Status");
	dump_reg(chip, chip->misc_base + RT_STS, "MISC Status");
	for (addr = 0xF0; addr <= 0xFF; addr++)
		dump_reg(chip, chip->misc_base + addr, "MISC CFG");
}

static int create_debugfs_entries(struct smbchg_chip *chip)
{
	struct dentry *ent;

	chip->debug_root = debugfs_create_dir("qpnp-smbcharger", NULL);
	if (!chip->debug_root) {
		dev_err(chip->dev, "Couldn't create debug dir\n");
		return -EINVAL;
	}

	ent = debugfs_create_file("force_dcin_icl_check",
				  S_IFREG | S_IWUSR | S_IRUGO,
				  chip->debug_root, chip,
				  &force_dcin_icl_ops);
	if (!ent) {
		dev_err(chip->dev,
			"Couldn't create force dcin icl check file\n");
		return -EINVAL;
	}
	return 0;
}

static int smbchg_check_chg_version(struct smbchg_chip *chip)
{
	struct pmic_revid_data *pmic_rev_id;
	struct device_node *revid_dev_node;
	int rc;

	revid_dev_node = of_parse_phandle(chip->spmi->dev.of_node,
					"qcom,pmic-revid", 0);
	if (!revid_dev_node) {
		pr_err("Missing qcom,pmic-revid property - driver failed\n");
		return -EINVAL;
	}

	pmic_rev_id = get_revid_data(revid_dev_node);
	if (IS_ERR(pmic_rev_id)) {
		rc = PTR_ERR(revid_dev_node);
		if (rc != -EPROBE_DEFER)
			pr_err("Unable to get pmic_revid rc=%d\n", rc);
		return rc;
	}

	switch (pmic_rev_id->pmic_subtype) {
	case PMI8994:
		chip->wa_flags |= SMBCHG_AICL_DEGLITCH_WA
				| SMBCHG_BATT_OV_WA
				| SMBCHG_CC_ESR_WA
				| SMBCHG_RESTART_WA
				| SMBCHG_ICL_CONTROL_WA;
		use_pmi8994_tables(chip);
		chip->schg_version = QPNP_SCHG;
		break;
	case PMI8950:
		chip->wa_flags |= SMBCHG_RESTART_WA;
	case PMI8937:
		/* fall through */
	case PMI8940:
		chip->wa_flags |= SMBCHG_BATT_OV_WA;
		if (pmic_rev_id->rev4 < 2) /* PMI8950 1.0 */ {
			chip->wa_flags |= SMBCHG_AICL_DEGLITCH_WA;
		} else	{ /* rev > PMI8950 v1.0 */
			chip->wa_flags |= SMBCHG_HVDCP_9V_EN_WA
					| SMBCHG_USB100_WA;
		}
		use_pmi8994_tables(chip);
		chip->tables.aicl_rerun_period_table =
				aicl_rerun_period_schg_lite;
		chip->tables.aicl_rerun_period_len =
			ARRAY_SIZE(aicl_rerun_period_schg_lite);

		chip->schg_version = QPNP_SCHG_LITE;
		/* PMI8937/PMI8940 doesn't support HVDCP */
		if ((pmic_rev_id->pmic_subtype == PMI8937)
			|| (pmic_rev_id->pmic_subtype == PMI8940))
			chip->hvdcp_not_supported = true;
		break;
	case PMI8996:
		chip->wa_flags |= SMBCHG_CC_ESR_WA
				| SMBCHG_FLASH_ICL_DISABLE_WA
				| SMBCHG_RESTART_WA
				| SMBCHG_FLASH_BUCK_SWITCH_FREQ_WA;
		use_pmi8996_tables(chip);
		chip->schg_version = QPNP_SCHG;
		break;
	default:
		pr_err("PMIC subtype %d not supported, WA flags not set\n",
				pmic_rev_id->pmic_subtype);
	}

	pr_smb(PR_STATUS, "pmic=%s, wa_flags=0x%x, hvdcp_supported=%s\n",
			pmic_rev_id->pmic_name, chip->wa_flags,
			chip->hvdcp_not_supported ? "false" : "true");

	return 0;
}

static void rerun_hvdcp_det_if_necessary(struct smbchg_chip *chip)
{
	enum power_supply_type usb_supply_type;
	char *usb_type_name;
	int rc;

	if (!(chip->wa_flags & SMBCHG_RESTART_WA))
		return;

	read_usb_type(chip, &usb_type_name, &usb_supply_type);
	if (usb_supply_type == POWER_SUPPLY_TYPE_USB_DCP
		&& !is_hvdcp_present(chip)) {
		pr_smb(PR_STATUS, "DCP found rerunning APSD\n");
		rc = vote(chip->usb_icl_votable,
				CHG_SUSPEND_WORKAROUND_ICL_VOTER, true, 300);
		if (rc < 0)
			pr_err("Couldn't vote for 300mA for suspend wa, going ahead rc=%d\n",
					rc);

		rc = rerun_apsd(chip);
		if (rc)
			pr_err("APSD rerun failed rc=%d\n", rc);

		read_usb_type(chip, &usb_type_name, &usb_supply_type);
		if (usb_supply_type != POWER_SUPPLY_TYPE_USB_DCP) {
			msleep(500);
			pr_smb(PR_STATUS, "Rerun APSD as type !=DCP\n");

			rc = rerun_apsd(chip);
			if (rc)
				pr_err("APSD rerun failed rc=%d\n", rc);
		}

		rc = vote(chip->usb_icl_votable,
				CHG_SUSPEND_WORKAROUND_ICL_VOTER, false, 0);
		if (rc < 0)
			pr_err("Couldn't vote for 0 for suspend wa, going ahead rc=%d\n",
					rc);

		/* Schedule work for HVDCP detection */
		if (!chip->hvdcp_not_supported) {
			cancel_delayed_work_sync(&chip->hvdcp_det_work);
			smbchg_stay_awake(chip, PM_DETECT_HVDCP);
			schedule_delayed_work(&chip->hvdcp_det_work,
					msecs_to_jiffies(HVDCP_NOTIFY_MS));
		}
	}
}

static int smbchg_probe(struct spmi_device *spmi)
{
	int rc;
	struct smbchg_chip *chip;
	struct power_supply *usb_psy, *typec_psy = NULL;
	struct qpnp_vadc_chip *vadc_dev = NULL, *vchg_vadc_dev = NULL;
	const char *typec_psy_name;

	usb_psy = power_supply_get_by_name("usb");
	if (!usb_psy) {
		pr_smb(PR_STATUS, "USB supply not found, deferring probe\n");
		return -EPROBE_DEFER;
	}

	if (of_property_read_bool(spmi->dev.of_node, "qcom,external-typec")) {
		/* read the type power supply name */
		rc = of_property_read_string(spmi->dev.of_node,
				"qcom,typec-psy-name", &typec_psy_name);
		if (rc) {
			pr_err("failed to get prop typec-psy-name rc=%d\n",
				rc);
			return rc;
		}

		typec_psy = power_supply_get_by_name(typec_psy_name);
		if (!typec_psy) {
			pr_smb(PR_STATUS,
				"Type-C supply not found, deferring probe\n");
			return -EPROBE_DEFER;
		}
	}

	if (of_find_property(spmi->dev.of_node, "qcom,dcin-vadc", NULL)) {
		vadc_dev = qpnp_get_vadc(&spmi->dev, "dcin");
		if (IS_ERR(vadc_dev)) {
			rc = PTR_ERR(vadc_dev);
			if (rc != -EPROBE_DEFER)
				dev_err(&spmi->dev, "Couldn't get vadc rc=%d\n",
						rc);
			return rc;
		}
	}

	if (of_find_property(spmi->dev.of_node, "qcom,vchg_sns-vadc", NULL)) {
		vchg_vadc_dev = qpnp_get_vadc(&spmi->dev, "vchg_sns");
		if (IS_ERR(vchg_vadc_dev)) {
			rc = PTR_ERR(vchg_vadc_dev);
			if (rc != -EPROBE_DEFER)
				dev_err(&spmi->dev, "Couldn't get vadc 'vchg' rc=%d\n",
						rc);
			return rc;
		}
	}

	chip = devm_kzalloc(&spmi->dev, sizeof(*chip), GFP_KERNEL);
	if (!chip) {
		dev_err(&spmi->dev, "Unable to allocate memory\n");
		return -ENOMEM;
	}

	chip->fcc_votable = create_votable(&spmi->dev,
			"SMBCHG: fcc",
			VOTE_MIN, NUM_FCC_VOTER, 2000,
			set_fastchg_current_vote_cb);
	if (IS_ERR(chip->fcc_votable))
		return PTR_ERR(chip->fcc_votable);

	chip->usb_icl_votable = create_votable(&spmi->dev,
			"SMBCHG: usb_icl",
			VOTE_MIN, NUM_ICL_VOTER, 3000,
			set_usb_current_limit_vote_cb);
	if (IS_ERR(chip->usb_icl_votable))
		return PTR_ERR(chip->usb_icl_votable);

	chip->dc_icl_votable = create_votable(&spmi->dev,
			"SMBCHG: dcl_icl",
			VOTE_MIN, NUM_ICL_VOTER, 3000,
			set_dc_current_limit_vote_cb);
	if (IS_ERR(chip->dc_icl_votable))
		return PTR_ERR(chip->dc_icl_votable);

	chip->usb_suspend_votable = create_votable(&spmi->dev,
			"SMBCHG: usb_suspend",
			VOTE_SET_ANY, NUM_EN_VOTERS, 0,
			usb_suspend_vote_cb);
	if (IS_ERR(chip->usb_suspend_votable))
		return PTR_ERR(chip->usb_suspend_votable);

	chip->dc_suspend_votable = create_votable(&spmi->dev,
			"SMBCHG: dc_suspend",
			VOTE_SET_ANY, NUM_EN_VOTERS, 0,
			dc_suspend_vote_cb);
	if (IS_ERR(chip->dc_suspend_votable))
		return PTR_ERR(chip->dc_suspend_votable);

	chip->battchg_suspend_votable = create_votable(&spmi->dev,
			"SMBCHG: battchg_suspend",
			VOTE_SET_ANY, NUM_BATTCHG_EN_VOTERS, 0,
			charging_suspend_vote_cb);
	if (IS_ERR(chip->battchg_suspend_votable))
		return PTR_ERR(chip->battchg_suspend_votable);

	chip->hw_aicl_rerun_disable_votable = create_votable(&spmi->dev,
			"SMBCHG: hwaicl_disable",
			VOTE_SET_ANY, NUM_HW_AICL_DISABLE_VOTERS, 0,
			smbchg_hw_aicl_rerun_disable_cb);
	if (IS_ERR(chip->hw_aicl_rerun_disable_votable))
		return PTR_ERR(chip->hw_aicl_rerun_disable_votable);

	chip->hw_aicl_rerun_enable_indirect_votable = create_votable(&spmi->dev,
			"SMBCHG: hwaicl_enable_indirect",
			VOTE_SET_ANY, NUM_HW_AICL_RERUN_ENABLE_INDIRECT_VOTERS,
			0, smbchg_hw_aicl_rerun_enable_indirect_cb);
	if (IS_ERR(chip->hw_aicl_rerun_enable_indirect_votable))
		return PTR_ERR(chip->hw_aicl_rerun_enable_indirect_votable);

	chip->aicl_deglitch_short_votable = create_votable(&spmi->dev,
			"SMBCHG: hwaicl_short_deglitch",
			VOTE_SET_ANY, NUM_HW_SHORT_DEGLITCH_VOTERS, 0,
			smbchg_aicl_deglitch_config_cb);
	if (IS_ERR(chip->aicl_deglitch_short_votable))
		return PTR_ERR(chip->aicl_deglitch_short_votable);

	INIT_WORK(&chip->usb_set_online_work, smbchg_usb_update_online_work);
	INIT_WORK(&chip->late_init_work, smbchg_late_init_work);
	INIT_DELAYED_WORK(&chip->parallel_en_work,
			smbchg_parallel_usb_en_work);
	INIT_DELAYED_WORK(&chip->vfloat_adjust_work, smbchg_vfloat_adjust_work);
	INIT_DELAYED_WORK(&chip->hvdcp_det_work, smbchg_hvdcp_det_work);
	INIT_DELAYED_WORK(&chip->reg_work, smbchg_reg_work);
	init_completion(&chip->src_det_lowered);
	init_completion(&chip->src_det_raised);
	init_completion(&chip->usbin_uv_lowered);
	init_completion(&chip->usbin_uv_raised);
	chip->vadc_dev = vadc_dev;
	chip->vchg_vadc_dev = vchg_vadc_dev;
	chip->spmi = spmi;
	chip->dev = &spmi->dev;
	chip->usb_psy = usb_psy;
	chip->typec_psy = typec_psy;
	chip->fake_battery_soc = -EINVAL;
	chip->usb_online = -EINVAL;
	dev_set_drvdata(&spmi->dev, chip);

	spin_lock_init(&chip->sec_access_lock);
	mutex_init(&chip->therm_lvl_lock);
	mutex_init(&chip->usb_set_online_lock);
	mutex_init(&chip->parallel.lock);
	mutex_init(&chip->taper_irq_lock);
	mutex_init(&chip->pm_lock);
	mutex_init(&chip->wipower_config);
	mutex_init(&chip->usb_status_lock);
	device_init_wakeup(chip->dev, true);

	rc = smbchg_parse_peripherals(chip);
	if (rc) {
		dev_err(chip->dev, "Error parsing DT peripherals: %d\n", rc);
		return rc;
	}

	rc = smbchg_check_chg_version(chip);
	if (rc) {
		pr_err("Unable to check schg version rc=%d\n", rc);
		return rc;
	}

	rc = smb_parse_dt(chip);
	if (rc < 0) {
		dev_err(&spmi->dev, "Unable to parse DT nodes: %d\n", rc);
		return rc;
	}

	rc = smbchg_regulator_init(chip);
	if (rc) {
		dev_err(&spmi->dev,
			"Couldn't initialize regulator rc=%d\n", rc);
		return rc;
	}

	rc = smbchg_hw_init(chip);
	if (rc < 0) {
		dev_err(&spmi->dev,
			"Unable to intialize hardware rc = %d\n", rc);
		goto out;
	}

	rc = determine_initial_status(chip);
	if (rc < 0) {
		dev_err(&spmi->dev,
			"Unable to determine init status rc = %d\n", rc);
		goto out;
	}

	chip->previous_soc = -EINVAL;
	chip->batt_psy.name		= chip->battery_psy_name;
	chip->batt_psy.type		= POWER_SUPPLY_TYPE_BATTERY;
	chip->batt_psy.get_property	= smbchg_battery_get_property;
	chip->batt_psy.set_property	= smbchg_battery_set_property;
	chip->batt_psy.properties	= smbchg_battery_properties;
	chip->batt_psy.num_properties	= ARRAY_SIZE(smbchg_battery_properties);
	chip->batt_psy.external_power_changed = smbchg_external_power_changed;
	chip->batt_psy.property_is_writeable = smbchg_battery_is_writeable;

	rc = power_supply_register(chip->dev, &chip->batt_psy);
	if (rc < 0) {
		dev_err(&spmi->dev,
			"Unable to register batt_psy rc = %d\n", rc);
		goto out;
	}
	if (chip->dc_psy_type != -EINVAL) {
		chip->dc_psy.name		= "dc";
		chip->dc_psy.type		= chip->dc_psy_type;
		chip->dc_psy.get_property	= smbchg_dc_get_property;
		chip->dc_psy.set_property	= smbchg_dc_set_property;
		chip->dc_psy.property_is_writeable = smbchg_dc_is_writeable;
		chip->dc_psy.properties		= smbchg_dc_properties;
		chip->dc_psy.num_properties = ARRAY_SIZE(smbchg_dc_properties);
		chip->dc_psy.supplied_to = smbchg_dc_supplicants;
		chip->dc_psy.num_supplicants
			= ARRAY_SIZE(smbchg_dc_supplicants);
		rc = power_supply_register(chip->dev, &chip->dc_psy);
		if (rc < 0) {
			dev_err(&spmi->dev,
				"Unable to register dc_psy rc = %d\n", rc);
			goto unregister_batt_psy;
		}
	}
	chip->psy_registered = true;
	chip->allow_hvdcp3_detection = true;

	if (chip->cfg_chg_led_support &&
			chip->schg_version == QPNP_SCHG_LITE) {
		rc = smbchg_register_chg_led(chip);
		if (rc) {
			dev_err(chip->dev,
					"Unable to register charger led: %d\n",
					rc);
			goto unregister_dc_psy;
		}

		rc = smbchg_chg_led_controls(chip);
		if (rc) {
			dev_err(chip->dev,
					"Failed to set charger led controld bit: %d\n",
					rc);
			goto unregister_led_class;
		}
	}

	rc = smbchg_request_irqs(chip);
	if (rc < 0) {
		dev_err(&spmi->dev, "Unable to request irqs rc = %d\n", rc);
		goto unregister_led_class;
	}

	if (!chip->skip_usb_notification) {
		pr_smb(PR_MISC, "setting usb psy present = %d\n",
			chip->usb_present);
		power_supply_set_present(chip->usb_psy, chip->usb_present);
	}

	schedule_work(&chip->late_init_work);

	schedule_delayed_work(&chip->reg_work, 60 * HZ);

	update_usb_status(chip, is_usb_present(chip), false);
	create_debugfs_entries(chip);

#if defined(CONFIG_FB)
	chip->checking_in_progress = false;
	chip->fb_notif.notifier_call = fb_notifier_callback;
	fb_register_client(&chip->fb_notif);
	INIT_DELAYED_WORK(&chip->screen_on_work, smbchg_screen_on_work);
#endif

	dev_info(chip->dev,
		"SMBCHG successfully probe Charger version=%s Revision DIG:%d.%d ANA:%d.%d batt=%d dc=%d usb=%d\n",
			version_str[chip->schg_version],
			chip->revision[DIG_MAJOR], chip->revision[DIG_MINOR],
			chip->revision[ANA_MAJOR], chip->revision[ANA_MINOR],
			get_prop_batt_present(chip),
			chip->dc_present, chip->usb_present);
	return 0;

unregister_led_class:
	if (chip->cfg_chg_led_support && chip->schg_version == QPNP_SCHG_LITE)
		led_classdev_unregister(&chip->led_cdev);
unregister_dc_psy:
	power_supply_unregister(&chip->dc_psy);
unregister_batt_psy:
	power_supply_unregister(&chip->batt_psy);
out:
	handle_usb_removal(chip);
	return rc;
}

static int smbchg_remove(struct spmi_device *spmi)
{
	struct smbchg_chip *chip = dev_get_drvdata(&spmi->dev);

	debugfs_remove_recursive(chip->debug_root);

	if (chip->dc_psy_type != -EINVAL)
		power_supply_unregister(&chip->dc_psy);

	power_supply_unregister(&chip->batt_psy);

	return 0;
}

static void smbchg_shutdown(struct spmi_device *spmi)
{
	struct smbchg_chip *chip = dev_get_drvdata(&spmi->dev);
	int i, rc;

	if (!(chip->wa_flags & SMBCHG_RESTART_WA))
		return;

	if (!is_hvdcp_present(chip))
		return;

	pr_smb(PR_MISC, "Reducing to 500mA\n");
	rc = vote(chip->usb_icl_votable, SHUTDOWN_WORKAROUND_ICL_VOTER, true,
			500);
	if (rc < 0)
		pr_err("Couldn't vote 500mA ICL\n");

	pr_smb(PR_MISC, "Disable Parallel\n");
	mutex_lock(&chip->parallel.lock);
	smbchg_parallel_en = 0;
	smbchg_parallel_usb_disable(chip);
	mutex_unlock(&chip->parallel.lock);

	pr_smb(PR_MISC, "Disable all interrupts\n");
	disable_irq(chip->aicl_done_irq);
	disable_irq(chip->batt_cold_irq);
	disable_irq(chip->batt_cool_irq);
	disable_irq(chip->batt_hot_irq);
	disable_irq(chip->batt_missing_irq);
	disable_irq(chip->batt_warm_irq);
	disable_irq(chip->chg_error_irq);
	disable_irq(chip->chg_hot_irq);
	disable_irq(chip->chg_term_irq);
	disable_irq(chip->dcin_uv_irq);
	disable_irq(chip->fastchg_irq);
	disable_irq(chip->otg_fail_irq);
	disable_irq(chip->otg_oc_irq);
	disable_irq(chip->power_ok_irq);
	disable_irq(chip->recharge_irq);
	disable_irq(chip->taper_irq);
	disable_irq(chip->usbid_change_irq);
	disable_irq(chip->usbin_ov_irq);
	disable_irq(chip->vbat_low_irq);
	disable_irq(chip->wdog_timeout_irq);

	/* remove all votes for short deglitch */
	for (i = 0; i < NUM_HW_SHORT_DEGLITCH_VOTERS; i++)
		vote(chip->aicl_deglitch_short_votable, i, false, 0);

	/* vote to ensure AICL rerun is enabled */
	rc = vote(chip->hw_aicl_rerun_enable_indirect_votable,
			SHUTDOWN_WORKAROUND_VOTER, true, 0);
	if (rc < 0)
		pr_err("Couldn't vote to enable indirect AICL rerun\n");
	rc = vote(chip->hw_aicl_rerun_disable_votable,
		WEAK_CHARGER_HW_AICL_VOTER, false, 0);
	if (rc < 0)
		pr_err("Couldn't vote to enable AICL rerun\n");

	/* switch to 5V HVDCP */
	pr_smb(PR_MISC, "Switch to 5V HVDCP\n");
	rc = smbchg_sec_masked_write(chip, chip->usb_chgpth_base + CHGPTH_CFG,
				HVDCP_ADAPTER_SEL_MASK, HVDCP_5V);
	if (rc < 0) {
		pr_err("Couldn't configure HVDCP 5V rc=%d\n", rc);
		return;
	}

	pr_smb(PR_MISC, "Wait 500mS to lower to 5V\n");
	/* wait for HVDCP to lower to 5V */
	msleep(500);
	/*
	 * Check if the same hvdcp session is in progress. src_det should be
	 * high and that we are still in 5V hvdcp
	 */
	if (!is_src_detect_high(chip)) {
		pr_smb(PR_MISC, "src det low after 500mS sleep\n");
		return;
	}

	/* disable HVDCP */
	pr_smb(PR_MISC, "Disable HVDCP\n");
	rc = smbchg_sec_masked_write(chip, chip->usb_chgpth_base + CHGPTH_CFG,
			HVDCP_EN_BIT, 0);
	if (rc < 0)
		pr_err("Couldn't disable HVDCP rc=%d\n", rc);

	chip->hvdcp_3_det_ignore_uv = true;
	/* fake a removal */
	pr_smb(PR_MISC, "Faking Removal\n");
	rc = fake_insertion_removal(chip, false);
	if (rc < 0)
		pr_err("Couldn't fake removal HVDCP Removed rc=%d\n", rc);

	/* fake an insertion */
	pr_smb(PR_MISC, "Faking Insertion\n");
	rc = fake_insertion_removal(chip, true);
	if (rc < 0)
		pr_err("Couldn't fake insertion rc=%d\n", rc);

	disable_irq(chip->src_detect_irq);
	disable_irq(chip->usbin_uv_irq);

	pr_smb(PR_MISC, "Wait 1S to settle\n");
	msleep(1000);
	chip->hvdcp_3_det_ignore_uv = false;

	pr_smb(PR_STATUS, "wrote power off configurations\n");
}

static int smbchg_suspend(struct device *dev)
{
	struct smbchg_chip *chip = dev_get_drvdata(dev);

	cancel_delayed_work(&chip->screen_on_work);

	smbchg_restricted_charging(chip, false);

	return 0;
}

static int smbchg_resume(struct device *dev)
{
	struct smbchg_chip *chip = dev_get_drvdata(dev);

	if (chip->psy_registered)
		power_supply_changed(&chip->batt_psy);

	return 0;
}

static const struct dev_pm_ops smbchg_pm_ops = {
	.suspend = smbchg_suspend,
	.resume = smbchg_resume,
};

MODULE_DEVICE_TABLE(spmi, smbchg_id);

static struct spmi_driver smbchg_driver = {
	.driver		= {
		.name		= "qpnp-smbcharger",
		.owner		= THIS_MODULE,
		.of_match_table	= smbchg_match_table,
		.pm		= &smbchg_pm_ops,
	},
	.probe		= smbchg_probe,
	.remove		= smbchg_remove,
	.shutdown	= smbchg_shutdown,
};

static int __init smbchg_init(void)
{
	return spmi_driver_register(&smbchg_driver);
}

static void __exit smbchg_exit(void)
{
	return spmi_driver_unregister(&smbchg_driver);
}

module_init(smbchg_init);
module_exit(smbchg_exit);

MODULE_DESCRIPTION("QPNP SMB Charger");
MODULE_LICENSE("GPL v2");
MODULE_ALIAS("platform:qpnp-smbcharger");<|MERGE_RESOLUTION|>--- conflicted
+++ resolved
@@ -4859,12 +4859,8 @@
 		chip->typec_current_ma = 0;
 	/* cancel/wait for hvdcp pending work if any */
 	cancel_delayed_work_sync(&chip->hvdcp_det_work);
-<<<<<<< HEAD
+	smbchg_relax(chip, PM_DETECT_HVDCP);
 	smbchg_change_usb_supply_type(chip, POWER_SUPPLY_TYPE_USB);
-=======
-	smbchg_relax(chip, PM_DETECT_HVDCP);
-	smbchg_change_usb_supply_type(chip, POWER_SUPPLY_TYPE_UNKNOWN);
->>>>>>> e52e75f4
 	if (!chip->skip_usb_notification) {
 		pr_smb(PR_MISC, "setting usb psy present = %d\n",
 				chip->usb_present);
