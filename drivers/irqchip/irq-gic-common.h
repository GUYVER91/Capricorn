--- conflicted
+++ resolved
@@ -20,14 +20,10 @@
 #include <linux/of.h>
 #include <linux/irqdomain.h>
 
-<<<<<<< HEAD
 extern bool from_suspend;
 extern struct irq_chip gic_arch_extn;
 
-void gic_configure_irq(unsigned int irq, unsigned int type,
-=======
 int gic_configure_irq(unsigned int irq, unsigned int type,
->>>>>>> 3169cab0
                        void __iomem *base, void (*sync_access)(void));
 void gic_dist_config(void __iomem *base, int gic_irqs,
 		     void (*sync_access)(void));
