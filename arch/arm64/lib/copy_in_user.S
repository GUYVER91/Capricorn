--- conflicted
+++ resolved
@@ -35,37 +35,6 @@
  *	x0 - bytes not copied
  */
 	.macro ldrb1 ptr, regB, val
-<<<<<<< HEAD
-	USER(9998f, ldrb  \ptr, [\regB], \val)
-	.endm
-
-	.macro strb1 ptr, regB, val
-	USER(9998f, strb \ptr, [\regB], \val)
-	.endm
-
-	.macro ldrh1 ptr, regB, val
-	USER(9998f, ldrh  \ptr, [\regB], \val)
-	.endm
-
-	.macro strh1 ptr, regB, val
-	USER(9998f, strh \ptr, [\regB], \val)
-	.endm
-
-	.macro ldr1 ptr, regB, val
-	USER(9998f, ldr \ptr, [\regB], \val)
-	.endm
-
-	.macro str1 ptr, regB, val
-	USER(9998f, str \ptr, [\regB], \val)
-	.endm
-
-	.macro ldp1 ptr, regB, regC, val
-	USER(9998f, ldp \ptr, \regB, [\regC], \val)
-	.endm
-
-	.macro stp1 ptr, regB, regC, val
-	USER(9998f, stp \ptr, \regB, [\regC], \val)
-=======
 	uao_user_alternative 9998f, ldrb, ldtrb, \ptr, \regB, \val
 	.endm
 
@@ -95,24 +64,14 @@
 
 	.macro stp1 ptr, regB, regC, val
 	uao_stp 9998f, \ptr, \regB, \regC, \val
->>>>>>> 5f146ba8
 	.endm
 
 end	.req	x5
 ENTRY(__copy_in_user)
-<<<<<<< HEAD
-ALTERNATIVE("nop", __stringify(SET_PSTATE_PAN(0)), ARM64_HAS_PAN, \
-	    CONFIG_ARM64_PAN)
-	add	end, x0, x2
-#include "copy_template.S"
-ALTERNATIVE("nop", __stringify(SET_PSTATE_PAN(1)), ARM64_HAS_PAN, \
-	    CONFIG_ARM64_PAN)
-=======
 	uaccess_enable_not_uao x3, x4
 	add	end, x0, x2
 #include "copy_template.S"
 	uaccess_disable_not_uao x3
->>>>>>> 5f146ba8
 	mov	x0, #0
 	ret
 ENDPROC(__copy_in_user)
