/*
 * Copyright (C) 2012 ARM Ltd.
 *
 * This program is free software; you can redistribute it and/or modify
 * it under the terms of the GNU General Public License version 2 as
 * published by the Free Software Foundation.
 *
 * This program is distributed in the hope that it will be useful,
 * but WITHOUT ANY WARRANTY; without even the implied warranty of
 * MERCHANTABILITY or FITNESS FOR A PARTICULAR PURPOSE.  See the
 * GNU General Public License for more details.
 *
 * You should have received a copy of the GNU General Public License
 * along with this program.  If not, see <http://www.gnu.org/licenses/>.
 */

#include <linux/linkage.h>

#include <asm/assembler.h>
#include <asm/cache.h>
#include <asm/cpufeature.h>
#include <asm/sysreg.h>
#include <asm/uaccess.h>

/*
 * Copy from user space to a kernel buffer (alignment handled by the hardware)
 *
 * Parameters:
 *	x0 - to
 *	x1 - from
 *	x2 - n
 * Returns:
 *	x0 - bytes not copied
 */

	.macro ldrb1 ptr, regB, val
<<<<<<< HEAD
	USER(9998f, ldrb  \ptr, [\regB], \val)
=======
	uao_user_alternative 9998f, ldrb, ldtrb, \ptr, \regB, \val
>>>>>>> 5f146ba8
	.endm

	.macro strb1 ptr, regB, val
	strb \ptr, [\regB], \val
	.endm

	.macro ldrh1 ptr, regB, val
<<<<<<< HEAD
	USER(9998f, ldrh  \ptr, [\regB], \val)
=======
	uao_user_alternative 9998f, ldrh, ldtrh, \ptr, \regB, \val
>>>>>>> 5f146ba8
	.endm

	.macro strh1 ptr, regB, val
	strh \ptr, [\regB], \val
	.endm

	.macro ldr1 ptr, regB, val
<<<<<<< HEAD
	USER(9998f, ldr \ptr, [\regB], \val)
=======
	uao_user_alternative 9998f, ldr, ldtr, \ptr, \regB, \val
>>>>>>> 5f146ba8
	.endm

	.macro str1 ptr, regB, val
	str \ptr, [\regB], \val
	.endm

	.macro ldp1 ptr, regB, regC, val
<<<<<<< HEAD
	USER(9998f, ldp \ptr, \regB, [\regC], \val)
=======
	uao_ldp 9998f, \ptr, \regB, \regC, \val
>>>>>>> 5f146ba8
	.endm

	.macro stp1 ptr, regB, regC, val
	stp \ptr, \regB, [\regC], \val
	.endm

end	.req	x5
<<<<<<< HEAD
ENTRY(__copy_from_user)
ALTERNATIVE("nop", __stringify(SET_PSTATE_PAN(0)), ARM64_HAS_PAN, \
	    CONFIG_ARM64_PAN)
	add	end, x0, x2
#include "copy_template.S"
ALTERNATIVE("nop", __stringify(SET_PSTATE_PAN(1)), ARM64_HAS_PAN, \
	    CONFIG_ARM64_PAN)
=======
ENTRY(__arch_copy_from_user)
	uaccess_enable_not_uao x3, x4
	add	end, x0, x2
#include "copy_template.S"
	uaccess_disable_not_uao x3
>>>>>>> 5f146ba8
	mov	x0, #0				// Nothing to copy
	ret
ENDPROC(__arch_copy_from_user)

	.section .fixup,"ax"
	.align	2
9998:
	sub	x0, end, dst
9999:
	strb	wzr, [dst], #1			// zero remaining buffer space
	cmp	dst, end
	b.lo	9999b
	ret
	.previous<|MERGE_RESOLUTION|>--- conflicted
+++ resolved
@@ -34,11 +34,7 @@
  */
 
 	.macro ldrb1 ptr, regB, val
-<<<<<<< HEAD
-	USER(9998f, ldrb  \ptr, [\regB], \val)
-=======
 	uao_user_alternative 9998f, ldrb, ldtrb, \ptr, \regB, \val
->>>>>>> 5f146ba8
 	.endm
 
 	.macro strb1 ptr, regB, val
@@ -46,11 +42,7 @@
 	.endm
 
 	.macro ldrh1 ptr, regB, val
-<<<<<<< HEAD
-	USER(9998f, ldrh  \ptr, [\regB], \val)
-=======
 	uao_user_alternative 9998f, ldrh, ldtrh, \ptr, \regB, \val
->>>>>>> 5f146ba8
 	.endm
 
 	.macro strh1 ptr, regB, val
@@ -58,11 +50,7 @@
 	.endm
 
 	.macro ldr1 ptr, regB, val
-<<<<<<< HEAD
-	USER(9998f, ldr \ptr, [\regB], \val)
-=======
 	uao_user_alternative 9998f, ldr, ldtr, \ptr, \regB, \val
->>>>>>> 5f146ba8
 	.endm
 
 	.macro str1 ptr, regB, val
@@ -70,11 +58,7 @@
 	.endm
 
 	.macro ldp1 ptr, regB, regC, val
-<<<<<<< HEAD
-	USER(9998f, ldp \ptr, \regB, [\regC], \val)
-=======
 	uao_ldp 9998f, \ptr, \regB, \regC, \val
->>>>>>> 5f146ba8
 	.endm
 
 	.macro stp1 ptr, regB, regC, val
@@ -82,21 +66,11 @@
 	.endm
 
 end	.req	x5
-<<<<<<< HEAD
-ENTRY(__copy_from_user)
-ALTERNATIVE("nop", __stringify(SET_PSTATE_PAN(0)), ARM64_HAS_PAN, \
-	    CONFIG_ARM64_PAN)
-	add	end, x0, x2
-#include "copy_template.S"
-ALTERNATIVE("nop", __stringify(SET_PSTATE_PAN(1)), ARM64_HAS_PAN, \
-	    CONFIG_ARM64_PAN)
-=======
 ENTRY(__arch_copy_from_user)
 	uaccess_enable_not_uao x3, x4
 	add	end, x0, x2
 #include "copy_template.S"
 	uaccess_disable_not_uao x3
->>>>>>> 5f146ba8
 	mov	x0, #0				// Nothing to copy
 	ret
 ENDPROC(__arch_copy_from_user)
