--- conflicted
+++ resolved
@@ -2206,11 +2206,7 @@
 
 	/* Guard against exceeding limits of the address space. */
 	address &= PAGE_MASK;
-<<<<<<< HEAD
-	if (address >= (TASK_SIZE & PAGE_MASK))
-=======
 	if (address >= TASK_SIZE)
->>>>>>> 5f146ba8
 		return -ENOMEM;
 	address += PAGE_SIZE;
 
