/* xfrm_user.c: User interface to configure xfrm engine.
 *
 * Copyright (C) 2002 David S. Miller (davem@redhat.com)
 *
 * Changes:
 *	Mitsuru KANDA @USAGI
 * 	Kazunori MIYAZAWA @USAGI
 * 	Kunihiro Ishiguro <kunihiro@ipinfusion.com>
 * 		IPv6 support
 *
 */

#include <linux/crypto.h>
#include <linux/module.h>
#include <linux/kernel.h>
#include <linux/types.h>
#include <linux/slab.h>
#include <linux/socket.h>
#include <linux/string.h>
#include <linux/net.h>
#include <linux/skbuff.h>
#include <linux/pfkeyv2.h>
#include <linux/ipsec.h>
#include <linux/init.h>
#include <linux/security.h>
#include <net/sock.h>
#include <net/xfrm.h>
#include <net/netlink.h>
#include <net/ah.h>
#include <asm/uaccess.h>
#if IS_ENABLED(CONFIG_IPV6)
#include <linux/in6.h>
#endif

static int verify_one_alg(struct nlattr **attrs, enum xfrm_attr_type_t type)
{
	struct nlattr *rt = attrs[type];
	struct xfrm_algo *algp;

	if (!rt)
		return 0;

	algp = nla_data(rt);
	if (nla_len(rt) < xfrm_alg_len(algp))
		return -EINVAL;

	switch (type) {
	case XFRMA_ALG_AUTH:
	case XFRMA_ALG_CRYPT:
	case XFRMA_ALG_COMP:
		break;

	default:
		return -EINVAL;
	}

	algp->alg_name[CRYPTO_MAX_ALG_NAME - 1] = '\0';
	return 0;
}

static int verify_auth_trunc(struct nlattr **attrs)
{
	struct nlattr *rt = attrs[XFRMA_ALG_AUTH_TRUNC];
	struct xfrm_algo_auth *algp;

	if (!rt)
		return 0;

	algp = nla_data(rt);
	if (nla_len(rt) < xfrm_alg_auth_len(algp))
		return -EINVAL;

	algp->alg_name[CRYPTO_MAX_ALG_NAME - 1] = '\0';
	return 0;
}

static int verify_aead(struct nlattr **attrs)
{
	struct nlattr *rt = attrs[XFRMA_ALG_AEAD];
	struct xfrm_algo_aead *algp;

	if (!rt)
		return 0;

	algp = nla_data(rt);
	if (nla_len(rt) < aead_len(algp))
		return -EINVAL;

	algp->alg_name[CRYPTO_MAX_ALG_NAME - 1] = '\0';
	return 0;
}

static void verify_one_addr(struct nlattr **attrs, enum xfrm_attr_type_t type,
			   xfrm_address_t **addrp)
{
	struct nlattr *rt = attrs[type];

	if (rt && addrp)
		*addrp = nla_data(rt);
}

static inline int verify_sec_ctx_len(struct nlattr **attrs)
{
	struct nlattr *rt = attrs[XFRMA_SEC_CTX];
	struct xfrm_user_sec_ctx *uctx;

	if (!rt)
		return 0;

	uctx = nla_data(rt);
	if (uctx->len != (sizeof(struct xfrm_user_sec_ctx) + uctx->ctx_len))
		return -EINVAL;

	return 0;
}

static inline int verify_replay(struct xfrm_usersa_info *p,
				struct nlattr **attrs)
{
	struct nlattr *rt = attrs[XFRMA_REPLAY_ESN_VAL];
	struct xfrm_replay_state_esn *rs;

	if (p->flags & XFRM_STATE_ESN) {
		if (!rt)
			return -EINVAL;

		rs = nla_data(rt);

		if (rs->bmp_len > XFRMA_REPLAY_ESN_MAX / sizeof(rs->bmp[0]) / 8)
			return -EINVAL;

		if (nla_len(rt) < xfrm_replay_state_esn_len(rs) &&
		    nla_len(rt) != sizeof(*rs))
			return -EINVAL;
	}

	if (!rt)
		return 0;

	/* As only ESP and AH support ESN feature. */
	if ((p->id.proto != IPPROTO_ESP) && (p->id.proto != IPPROTO_AH))
		return -EINVAL;

	if (p->replay_window != 0)
		return -EINVAL;

	return 0;
}

static int verify_newsa_info(struct xfrm_usersa_info *p,
			     struct nlattr **attrs)
{
	int err;

	err = -EINVAL;
	switch (p->family) {
	case AF_INET:
		break;

	case AF_INET6:
#if IS_ENABLED(CONFIG_IPV6)
		break;
#else
		err = -EAFNOSUPPORT;
		goto out;
#endif

	default:
		goto out;
	}

	err = -EINVAL;
	switch (p->id.proto) {
	case IPPROTO_AH:
		if ((!attrs[XFRMA_ALG_AUTH]	&&
		     !attrs[XFRMA_ALG_AUTH_TRUNC]) ||
		    attrs[XFRMA_ALG_AEAD]	||
		    attrs[XFRMA_ALG_CRYPT]	||
		    attrs[XFRMA_ALG_COMP]	||
		    attrs[XFRMA_TFCPAD])
			goto out;
		break;

	case IPPROTO_ESP:
		if (attrs[XFRMA_ALG_COMP])
			goto out;
		if (!attrs[XFRMA_ALG_AUTH] &&
		    !attrs[XFRMA_ALG_AUTH_TRUNC] &&
		    !attrs[XFRMA_ALG_CRYPT] &&
		    !attrs[XFRMA_ALG_AEAD])
			goto out;
		if ((attrs[XFRMA_ALG_AUTH] ||
		     attrs[XFRMA_ALG_AUTH_TRUNC] ||
		     attrs[XFRMA_ALG_CRYPT]) &&
		    attrs[XFRMA_ALG_AEAD])
			goto out;
		if (attrs[XFRMA_TFCPAD] &&
		    p->mode != XFRM_MODE_TUNNEL)
			goto out;
		break;

	case IPPROTO_COMP:
		if (!attrs[XFRMA_ALG_COMP]	||
		    attrs[XFRMA_ALG_AEAD]	||
		    attrs[XFRMA_ALG_AUTH]	||
		    attrs[XFRMA_ALG_AUTH_TRUNC]	||
		    attrs[XFRMA_ALG_CRYPT]	||
		    attrs[XFRMA_TFCPAD]		||
		    (ntohl(p->id.spi) >= 0x10000))
			goto out;
		break;

#if IS_ENABLED(CONFIG_IPV6)
	case IPPROTO_DSTOPTS:
	case IPPROTO_ROUTING:
		if (attrs[XFRMA_ALG_COMP]	||
		    attrs[XFRMA_ALG_AUTH]	||
		    attrs[XFRMA_ALG_AUTH_TRUNC]	||
		    attrs[XFRMA_ALG_AEAD]	||
		    attrs[XFRMA_ALG_CRYPT]	||
		    attrs[XFRMA_ENCAP]		||
		    attrs[XFRMA_SEC_CTX]	||
		    attrs[XFRMA_TFCPAD]		||
		    !attrs[XFRMA_COADDR])
			goto out;
		break;
#endif

	default:
		goto out;
	}

	if ((err = verify_aead(attrs)))
		goto out;
	if ((err = verify_auth_trunc(attrs)))
		goto out;
	if ((err = verify_one_alg(attrs, XFRMA_ALG_AUTH)))
		goto out;
	if ((err = verify_one_alg(attrs, XFRMA_ALG_CRYPT)))
		goto out;
	if ((err = verify_one_alg(attrs, XFRMA_ALG_COMP)))
		goto out;
	if ((err = verify_sec_ctx_len(attrs)))
		goto out;
	if ((err = verify_replay(p, attrs)))
		goto out;

	err = -EINVAL;
	switch (p->mode) {
	case XFRM_MODE_TRANSPORT:
	case XFRM_MODE_TUNNEL:
	case XFRM_MODE_ROUTEOPTIMIZATION:
	case XFRM_MODE_BEET:
		break;

	default:
		goto out;
	}

	err = 0;

out:
	return err;
}

static int attach_one_algo(struct xfrm_algo **algpp, u8 *props,
			   struct xfrm_algo_desc *(*get_byname)(const char *, int),
			   struct nlattr *rta)
{
	struct xfrm_algo *p, *ualg;
	struct xfrm_algo_desc *algo;

	if (!rta)
		return 0;

	ualg = nla_data(rta);

	algo = get_byname(ualg->alg_name, 1);
	if (!algo)
		return -ENOSYS;
	*props = algo->desc.sadb_alg_id;

	p = kmemdup(ualg, xfrm_alg_len(ualg), GFP_KERNEL);
	if (!p)
		return -ENOMEM;

	strcpy(p->alg_name, algo->name);
	*algpp = p;
	return 0;
}

static int attach_auth(struct xfrm_algo_auth **algpp, u8 *props,
		       struct nlattr *rta)
{
	struct xfrm_algo *ualg;
	struct xfrm_algo_auth *p;
	struct xfrm_algo_desc *algo;

	if (!rta)
		return 0;

	ualg = nla_data(rta);

	algo = xfrm_aalg_get_byname(ualg->alg_name, 1);
	if (!algo)
		return -ENOSYS;
	*props = algo->desc.sadb_alg_id;

	p = kmalloc(sizeof(*p) + (ualg->alg_key_len + 7) / 8, GFP_KERNEL);
	if (!p)
		return -ENOMEM;

	strcpy(p->alg_name, algo->name);
	p->alg_key_len = ualg->alg_key_len;
	p->alg_trunc_len = algo->uinfo.auth.icv_truncbits;
	memcpy(p->alg_key, ualg->alg_key, (ualg->alg_key_len + 7) / 8);

	*algpp = p;
	return 0;
}

static int attach_auth_trunc(struct xfrm_algo_auth **algpp, u8 *props,
			     struct nlattr *rta)
{
	struct xfrm_algo_auth *p, *ualg;
	struct xfrm_algo_desc *algo;

	if (!rta)
		return 0;

	ualg = nla_data(rta);

	algo = xfrm_aalg_get_byname(ualg->alg_name, 1);
	if (!algo)
		return -ENOSYS;
	if (ualg->alg_trunc_len > algo->uinfo.auth.icv_fullbits)
		return -EINVAL;
	*props = algo->desc.sadb_alg_id;

	p = kmemdup(ualg, xfrm_alg_auth_len(ualg), GFP_KERNEL);
	if (!p)
		return -ENOMEM;

	strcpy(p->alg_name, algo->name);
	if (!p->alg_trunc_len)
		p->alg_trunc_len = algo->uinfo.auth.icv_truncbits;

	*algpp = p;
	return 0;
}

static int attach_aead(struct xfrm_algo_aead **algpp, u8 *props,
		       struct nlattr *rta)
{
	struct xfrm_algo_aead *p, *ualg;
	struct xfrm_algo_desc *algo;

	if (!rta)
		return 0;

	ualg = nla_data(rta);

	algo = xfrm_aead_get_byname(ualg->alg_name, ualg->alg_icv_len, 1);
	if (!algo)
		return -ENOSYS;
	*props = algo->desc.sadb_alg_id;

	p = kmemdup(ualg, aead_len(ualg), GFP_KERNEL);
	if (!p)
		return -ENOMEM;

	strcpy(p->alg_name, algo->name);
	*algpp = p;
	return 0;
}

static inline int xfrm_replay_verify_len(struct xfrm_replay_state_esn *replay_esn,
					 struct nlattr *rp)
{
	struct xfrm_replay_state_esn *up;
	int ulen;

	if (!replay_esn || !rp)
		return 0;

	up = nla_data(rp);
	ulen = xfrm_replay_state_esn_len(up);

	/* Check the overall length and the internal bitmap length to avoid
<<<<<<< HEAD
	 * potential overflow. */
=======
	 * potential overflow.
         */
>>>>>>> 04c1d98d
	if (nla_len(rp) < ulen ||
	    xfrm_replay_state_esn_len(replay_esn) != ulen ||
	    replay_esn->bmp_len != up->bmp_len)
		return -EINVAL;

	if (up->replay_window > up->bmp_len * sizeof(__u32) * 8)
		return -EINVAL;

	return 0;
}

static int xfrm_alloc_replay_state_esn(struct xfrm_replay_state_esn **replay_esn,
				       struct xfrm_replay_state_esn **preplay_esn,
				       struct nlattr *rta)
{
	struct xfrm_replay_state_esn *p, *pp, *up;
	int klen, ulen;

	if (!rta)
		return 0;

	up = nla_data(rta);
	klen = xfrm_replay_state_esn_len(up);
	ulen = nla_len(rta) >= klen ? klen : sizeof(*up);

	p = kzalloc(klen, GFP_KERNEL);
	if (!p)
		return -ENOMEM;

	pp = kzalloc(klen, GFP_KERNEL);
	if (!pp) {
		kfree(p);
		return -ENOMEM;
	}

	memcpy(p, up, ulen);
	memcpy(pp, up, ulen);

	*replay_esn = p;
	*preplay_esn = pp;

	return 0;
}

static inline int xfrm_user_sec_ctx_size(struct xfrm_sec_ctx *xfrm_ctx)
{
	int len = 0;

	if (xfrm_ctx) {
		len += sizeof(struct xfrm_user_sec_ctx);
		len += xfrm_ctx->ctx_len;
	}
	return len;
}

static void copy_from_user_state(struct xfrm_state *x, struct xfrm_usersa_info *p)
{
	memcpy(&x->id, &p->id, sizeof(x->id));
	memcpy(&x->sel, &p->sel, sizeof(x->sel));
	memcpy(&x->lft, &p->lft, sizeof(x->lft));
	x->props.mode = p->mode;
	x->props.replay_window = min_t(unsigned int, p->replay_window,
					sizeof(x->replay.bitmap) * 8);
	x->props.reqid = p->reqid;
	x->props.family = p->family;
	memcpy(&x->props.saddr, &p->saddr, sizeof(x->props.saddr));
	x->props.flags = p->flags;

	if (!x->sel.family && !(p->flags & XFRM_STATE_AF_UNSPEC))
		x->sel.family = p->family;
}

/*
 * someday when pfkey also has support, we could have the code
 * somehow made shareable and move it to xfrm_state.c - JHS
 *
*/
static void xfrm_update_ae_params(struct xfrm_state *x, struct nlattr **attrs,
				  int update_esn)
{
	struct nlattr *rp = attrs[XFRMA_REPLAY_VAL];
	struct nlattr *re = update_esn ? attrs[XFRMA_REPLAY_ESN_VAL] : NULL;
	struct nlattr *lt = attrs[XFRMA_LTIME_VAL];
	struct nlattr *et = attrs[XFRMA_ETIMER_THRESH];
	struct nlattr *rt = attrs[XFRMA_REPLAY_THRESH];

	if (re) {
		struct xfrm_replay_state_esn *replay_esn;
		replay_esn = nla_data(re);
		memcpy(x->replay_esn, replay_esn,
		       xfrm_replay_state_esn_len(replay_esn));
		memcpy(x->preplay_esn, replay_esn,
		       xfrm_replay_state_esn_len(replay_esn));
	}

	if (rp) {
		struct xfrm_replay_state *replay;
		replay = nla_data(rp);
		memcpy(&x->replay, replay, sizeof(*replay));
		memcpy(&x->preplay, replay, sizeof(*replay));
	}

	if (lt) {
		struct xfrm_lifetime_cur *ltime;
		ltime = nla_data(lt);
		x->curlft.bytes = ltime->bytes;
		x->curlft.packets = ltime->packets;
		x->curlft.add_time = ltime->add_time;
		x->curlft.use_time = ltime->use_time;
	}

	if (et)
		x->replay_maxage = nla_get_u32(et);

	if (rt)
		x->replay_maxdiff = nla_get_u32(rt);
}

static struct xfrm_state *xfrm_state_construct(struct net *net,
					       struct xfrm_usersa_info *p,
					       struct nlattr **attrs,
					       int *errp)
{
	struct xfrm_state *x = xfrm_state_alloc(net);
	int err = -ENOMEM;

	if (!x)
		goto error_no_put;

	copy_from_user_state(x, p);

	if (attrs[XFRMA_SA_EXTRA_FLAGS])
		x->props.extra_flags = nla_get_u32(attrs[XFRMA_SA_EXTRA_FLAGS]);

	if ((err = attach_aead(&x->aead, &x->props.ealgo,
			       attrs[XFRMA_ALG_AEAD])))
		goto error;
	if ((err = attach_auth_trunc(&x->aalg, &x->props.aalgo,
				     attrs[XFRMA_ALG_AUTH_TRUNC])))
		goto error;
	if (!x->props.aalgo) {
		if ((err = attach_auth(&x->aalg, &x->props.aalgo,
				       attrs[XFRMA_ALG_AUTH])))
			goto error;
	}
	if ((err = attach_one_algo(&x->ealg, &x->props.ealgo,
				   xfrm_ealg_get_byname,
				   attrs[XFRMA_ALG_CRYPT])))
		goto error;
	if ((err = attach_one_algo(&x->calg, &x->props.calgo,
				   xfrm_calg_get_byname,
				   attrs[XFRMA_ALG_COMP])))
		goto error;

	if (attrs[XFRMA_ENCAP]) {
		x->encap = kmemdup(nla_data(attrs[XFRMA_ENCAP]),
				   sizeof(*x->encap), GFP_KERNEL);
		if (x->encap == NULL)
			goto error;
	}

	if (attrs[XFRMA_TFCPAD])
		x->tfcpad = nla_get_u32(attrs[XFRMA_TFCPAD]);

	if (attrs[XFRMA_COADDR]) {
		x->coaddr = kmemdup(nla_data(attrs[XFRMA_COADDR]),
				    sizeof(*x->coaddr), GFP_KERNEL);
		if (x->coaddr == NULL)
			goto error;
	}

	xfrm_mark_get(attrs, &x->mark);

	err = __xfrm_init_state(x, false);
	if (err)
		goto error;

	if (attrs[XFRMA_SEC_CTX] &&
	    security_xfrm_state_alloc(x, nla_data(attrs[XFRMA_SEC_CTX])))
		goto error;

	if ((err = xfrm_alloc_replay_state_esn(&x->replay_esn, &x->preplay_esn,
					       attrs[XFRMA_REPLAY_ESN_VAL])))
		goto error;

	x->km.seq = p->seq;
	x->replay_maxdiff = net->xfrm.sysctl_aevent_rseqth;
	/* sysctl_xfrm_aevent_etime is in 100ms units */
	x->replay_maxage = (net->xfrm.sysctl_aevent_etime*HZ)/XFRM_AE_ETH_M;

	if ((err = xfrm_init_replay(x)))
		goto error;

	/* override default values from above */
	xfrm_update_ae_params(x, attrs, 0);

	return x;

error:
	x->km.state = XFRM_STATE_DEAD;
	xfrm_state_put(x);
error_no_put:
	*errp = err;
	return NULL;
}

static int xfrm_add_sa(struct sk_buff *skb, struct nlmsghdr *nlh,
		struct nlattr **attrs)
{
	struct net *net = sock_net(skb->sk);
	struct xfrm_usersa_info *p = nlmsg_data(nlh);
	struct xfrm_state *x;
	int err;
	struct km_event c;

	err = verify_newsa_info(p, attrs);
	if (err)
		return err;

	x = xfrm_state_construct(net, p, attrs, &err);
	if (!x)
		return err;

	xfrm_state_hold(x);
	if (nlh->nlmsg_type == XFRM_MSG_NEWSA)
		err = xfrm_state_add(x);
	else
		err = xfrm_state_update(x);

	xfrm_audit_state_add(x, err ? 0 : 1, true);

	if (err < 0) {
		x->km.state = XFRM_STATE_DEAD;
		__xfrm_state_put(x);
		goto out;
	}

	c.seq = nlh->nlmsg_seq;
	c.portid = nlh->nlmsg_pid;
	c.event = nlh->nlmsg_type;

	km_state_notify(x, &c);
out:
	xfrm_state_put(x);
	return err;
}

static struct xfrm_state *xfrm_user_state_lookup(struct net *net,
						 struct xfrm_usersa_id *p,
						 struct nlattr **attrs,
						 int *errp)
{
	struct xfrm_state *x = NULL;
	struct xfrm_mark m;
	int err;
	u32 mark = xfrm_mark_get(attrs, &m);

	if (xfrm_id_proto_match(p->proto, IPSEC_PROTO_ANY)) {
		err = -ESRCH;
		x = xfrm_state_lookup(net, mark, &p->daddr, p->spi, p->proto, p->family);
	} else {
		xfrm_address_t *saddr = NULL;

		verify_one_addr(attrs, XFRMA_SRCADDR, &saddr);
		if (!saddr) {
			err = -EINVAL;
			goto out;
		}

		err = -ESRCH;
		x = xfrm_state_lookup_byaddr(net, mark,
					     &p->daddr, saddr,
					     p->proto, p->family);
	}

 out:
	if (!x && errp)
		*errp = err;
	return x;
}

static int xfrm_del_sa(struct sk_buff *skb, struct nlmsghdr *nlh,
		struct nlattr **attrs)
{
	struct net *net = sock_net(skb->sk);
	struct xfrm_state *x;
	int err = -ESRCH;
	struct km_event c;
	struct xfrm_usersa_id *p = nlmsg_data(nlh);

	x = xfrm_user_state_lookup(net, p, attrs, &err);
	if (x == NULL)
		return err;

	if ((err = security_xfrm_state_delete(x)) != 0)
		goto out;

	if (xfrm_state_kern(x)) {
		err = -EPERM;
		goto out;
	}

	err = xfrm_state_delete(x);

	if (err < 0)
		goto out;

	c.seq = nlh->nlmsg_seq;
	c.portid = nlh->nlmsg_pid;
	c.event = nlh->nlmsg_type;
	km_state_notify(x, &c);

out:
	xfrm_audit_state_delete(x, err ? 0 : 1, true);
	xfrm_state_put(x);
	return err;
}

static void copy_to_user_state(struct xfrm_state *x, struct xfrm_usersa_info *p)
{
	memset(p, 0, sizeof(*p));
	memcpy(&p->id, &x->id, sizeof(p->id));
	memcpy(&p->sel, &x->sel, sizeof(p->sel));
	memcpy(&p->lft, &x->lft, sizeof(p->lft));
	memcpy(&p->curlft, &x->curlft, sizeof(p->curlft));
	memcpy(&p->stats, &x->stats, sizeof(p->stats));
	memcpy(&p->saddr, &x->props.saddr, sizeof(p->saddr));
	p->mode = x->props.mode;
	p->replay_window = x->props.replay_window;
	p->reqid = x->props.reqid;
	p->family = x->props.family;
	p->flags = x->props.flags;
	p->seq = x->km.seq;
}

struct xfrm_dump_info {
	struct sk_buff *in_skb;
	struct sk_buff *out_skb;
	u32 nlmsg_seq;
	u16 nlmsg_flags;
};

static int copy_sec_ctx(struct xfrm_sec_ctx *s, struct sk_buff *skb)
{
	struct xfrm_user_sec_ctx *uctx;
	struct nlattr *attr;
	int ctx_size = sizeof(*uctx) + s->ctx_len;

	attr = nla_reserve(skb, XFRMA_SEC_CTX, ctx_size);
	if (attr == NULL)
		return -EMSGSIZE;

	uctx = nla_data(attr);
	uctx->exttype = XFRMA_SEC_CTX;
	uctx->len = ctx_size;
	uctx->ctx_doi = s->ctx_doi;
	uctx->ctx_alg = s->ctx_alg;
	uctx->ctx_len = s->ctx_len;
	memcpy(uctx + 1, s->ctx_str, s->ctx_len);

	return 0;
}

static int copy_to_user_auth(struct xfrm_algo_auth *auth, struct sk_buff *skb)
{
	struct xfrm_algo *algo;
	struct nlattr *nla;

	nla = nla_reserve(skb, XFRMA_ALG_AUTH,
			  sizeof(*algo) + (auth->alg_key_len + 7) / 8);
	if (!nla)
		return -EMSGSIZE;

	algo = nla_data(nla);
	strncpy(algo->alg_name, auth->alg_name, sizeof(algo->alg_name));
	memcpy(algo->alg_key, auth->alg_key, (auth->alg_key_len + 7) / 8);
	algo->alg_key_len = auth->alg_key_len;

	return 0;
}

/* Don't change this without updating xfrm_sa_len! */
static int copy_to_user_state_extra(struct xfrm_state *x,
				    struct xfrm_usersa_info *p,
				    struct sk_buff *skb)
{
	int ret = 0;

	copy_to_user_state(x, p);

	if (x->props.extra_flags) {
		ret = nla_put_u32(skb, XFRMA_SA_EXTRA_FLAGS,
				  x->props.extra_flags);
		if (ret)
			goto out;
	}

	if (x->coaddr) {
		ret = nla_put(skb, XFRMA_COADDR, sizeof(*x->coaddr), x->coaddr);
		if (ret)
			goto out;
	}
	if (x->lastused) {
		ret = nla_put_u64(skb, XFRMA_LASTUSED, x->lastused);
		if (ret)
			goto out;
	}
	if (x->aead) {
		ret = nla_put(skb, XFRMA_ALG_AEAD, aead_len(x->aead), x->aead);
		if (ret)
			goto out;
	}
	if (x->aalg) {
		ret = copy_to_user_auth(x->aalg, skb);
		if (!ret)
			ret = nla_put(skb, XFRMA_ALG_AUTH_TRUNC,
				      xfrm_alg_auth_len(x->aalg), x->aalg);
		if (ret)
			goto out;
	}
	if (x->ealg) {
		ret = nla_put(skb, XFRMA_ALG_CRYPT, xfrm_alg_len(x->ealg), x->ealg);
		if (ret)
			goto out;
	}
	if (x->calg) {
		ret = nla_put(skb, XFRMA_ALG_COMP, sizeof(*(x->calg)), x->calg);
		if (ret)
			goto out;
	}
	if (x->encap) {
		ret = nla_put(skb, XFRMA_ENCAP, sizeof(*x->encap), x->encap);
		if (ret)
			goto out;
	}
	if (x->tfcpad) {
		ret = nla_put_u32(skb, XFRMA_TFCPAD, x->tfcpad);
		if (ret)
			goto out;
	}
	ret = xfrm_mark_put(skb, &x->mark);
	if (ret)
		goto out;
	if (x->replay_esn) {
		ret = nla_put(skb, XFRMA_REPLAY_ESN_VAL,
			      xfrm_replay_state_esn_len(x->replay_esn),
			      x->replay_esn);
		if (ret)
			goto out;
	}
	if (x->security)
		ret = copy_sec_ctx(x->security, skb);
out:
	return ret;
}

static int dump_one_state(struct xfrm_state *x, int count, void *ptr)
{
	struct xfrm_dump_info *sp = ptr;
	struct sk_buff *in_skb = sp->in_skb;
	struct sk_buff *skb = sp->out_skb;
	struct xfrm_usersa_info *p;
	struct nlmsghdr *nlh;
	int err;

	nlh = nlmsg_put(skb, NETLINK_CB(in_skb).portid, sp->nlmsg_seq,
			XFRM_MSG_NEWSA, sizeof(*p), sp->nlmsg_flags);
	if (nlh == NULL)
		return -EMSGSIZE;

	p = nlmsg_data(nlh);

	err = copy_to_user_state_extra(x, p, skb);
	if (err) {
		nlmsg_cancel(skb, nlh);
		return err;
	}
	nlmsg_end(skb, nlh);
	return 0;
}

static int xfrm_dump_sa_done(struct netlink_callback *cb)
{
	struct xfrm_state_walk *walk = (struct xfrm_state_walk *) &cb->args[1];
	struct sock *sk = cb->skb->sk;
	struct net *net = sock_net(sk);

	xfrm_state_walk_done(walk, net);
	return 0;
}

static const struct nla_policy xfrma_policy[XFRMA_MAX+1];
static int xfrm_dump_sa(struct sk_buff *skb, struct netlink_callback *cb)
{
	struct net *net = sock_net(skb->sk);
	struct xfrm_state_walk *walk = (struct xfrm_state_walk *) &cb->args[1];
	struct xfrm_dump_info info;

	BUILD_BUG_ON(sizeof(struct xfrm_state_walk) >
		     sizeof(cb->args) - sizeof(cb->args[0]));

	info.in_skb = cb->skb;
	info.out_skb = skb;
	info.nlmsg_seq = cb->nlh->nlmsg_seq;
	info.nlmsg_flags = NLM_F_MULTI;

	if (!cb->args[0]) {
		struct nlattr *attrs[XFRMA_MAX+1];
		struct xfrm_address_filter *filter = NULL;
		u8 proto = 0;
		int err;

		cb->args[0] = 1;

		err = nlmsg_parse(cb->nlh, 0, attrs, XFRMA_MAX,
				  xfrma_policy);
		if (err < 0)
			return err;

		if (attrs[XFRMA_ADDRESS_FILTER]) {
			filter = kmalloc(sizeof(*filter), GFP_KERNEL);
			if (filter == NULL)
				return -ENOMEM;

			memcpy(filter, nla_data(attrs[XFRMA_ADDRESS_FILTER]),
			       sizeof(*filter));
		}

		if (attrs[XFRMA_PROTO])
			proto = nla_get_u8(attrs[XFRMA_PROTO]);

		xfrm_state_walk_init(walk, proto, filter);
	}

	(void) xfrm_state_walk(net, walk, dump_one_state, &info);

	return skb->len;
}

static struct sk_buff *xfrm_state_netlink(struct sk_buff *in_skb,
					  struct xfrm_state *x, u32 seq)
{
	struct xfrm_dump_info info;
	struct sk_buff *skb;
	int err;

	skb = nlmsg_new(NLMSG_DEFAULT_SIZE, GFP_ATOMIC);
	if (!skb)
		return ERR_PTR(-ENOMEM);

	info.in_skb = in_skb;
	info.out_skb = skb;
	info.nlmsg_seq = seq;
	info.nlmsg_flags = 0;

	err = dump_one_state(x, 0, &info);
	if (err) {
		kfree_skb(skb);
		return ERR_PTR(err);
	}

	return skb;
}

/* A wrapper for nlmsg_multicast() checking that nlsk is still available.
 * Must be called with RCU read lock.
 */
static inline int xfrm_nlmsg_multicast(struct net *net, struct sk_buff *skb,
				       u32 pid, unsigned int group)
{
	struct sock *nlsk = rcu_dereference(net->xfrm.nlsk);

	if (nlsk)
		return nlmsg_multicast(nlsk, skb, pid, group, GFP_ATOMIC);
	else
		return -1;
}

static inline size_t xfrm_spdinfo_msgsize(void)
{
	return NLMSG_ALIGN(4)
	       + nla_total_size(sizeof(struct xfrmu_spdinfo))
	       + nla_total_size(sizeof(struct xfrmu_spdhinfo))
	       + nla_total_size(sizeof(struct xfrmu_spdhthresh))
	       + nla_total_size(sizeof(struct xfrmu_spdhthresh));
}

static int build_spdinfo(struct sk_buff *skb, struct net *net,
			 u32 portid, u32 seq, u32 flags)
{
	struct xfrmk_spdinfo si;
	struct xfrmu_spdinfo spc;
	struct xfrmu_spdhinfo sph;
	struct xfrmu_spdhthresh spt4, spt6;
	struct nlmsghdr *nlh;
	int err;
	u32 *f;
	unsigned lseq;

	nlh = nlmsg_put(skb, portid, seq, XFRM_MSG_NEWSPDINFO, sizeof(u32), 0);
	if (nlh == NULL) /* shouldn't really happen ... */
		return -EMSGSIZE;

	f = nlmsg_data(nlh);
	*f = flags;
	xfrm_spd_getinfo(net, &si);
	spc.incnt = si.incnt;
	spc.outcnt = si.outcnt;
	spc.fwdcnt = si.fwdcnt;
	spc.inscnt = si.inscnt;
	spc.outscnt = si.outscnt;
	spc.fwdscnt = si.fwdscnt;
	sph.spdhcnt = si.spdhcnt;
	sph.spdhmcnt = si.spdhmcnt;

	do {
		lseq = read_seqbegin(&net->xfrm.policy_hthresh.lock);

		spt4.lbits = net->xfrm.policy_hthresh.lbits4;
		spt4.rbits = net->xfrm.policy_hthresh.rbits4;
		spt6.lbits = net->xfrm.policy_hthresh.lbits6;
		spt6.rbits = net->xfrm.policy_hthresh.rbits6;
	} while (read_seqretry(&net->xfrm.policy_hthresh.lock, lseq));

	err = nla_put(skb, XFRMA_SPD_INFO, sizeof(spc), &spc);
	if (!err)
		err = nla_put(skb, XFRMA_SPD_HINFO, sizeof(sph), &sph);
	if (!err)
		err = nla_put(skb, XFRMA_SPD_IPV4_HTHRESH, sizeof(spt4), &spt4);
	if (!err)
		err = nla_put(skb, XFRMA_SPD_IPV6_HTHRESH, sizeof(spt6), &spt6);
	if (err) {
		nlmsg_cancel(skb, nlh);
		return err;
	}

	return nlmsg_end(skb, nlh);
}

static int xfrm_set_spdinfo(struct sk_buff *skb, struct nlmsghdr *nlh,
			    struct nlattr **attrs)
{
	struct net *net = sock_net(skb->sk);
	struct xfrmu_spdhthresh *thresh4 = NULL;
	struct xfrmu_spdhthresh *thresh6 = NULL;

	/* selector prefixlen thresholds to hash policies */
	if (attrs[XFRMA_SPD_IPV4_HTHRESH]) {
		struct nlattr *rta = attrs[XFRMA_SPD_IPV4_HTHRESH];

		if (nla_len(rta) < sizeof(*thresh4))
			return -EINVAL;
		thresh4 = nla_data(rta);
		if (thresh4->lbits > 32 || thresh4->rbits > 32)
			return -EINVAL;
	}
	if (attrs[XFRMA_SPD_IPV6_HTHRESH]) {
		struct nlattr *rta = attrs[XFRMA_SPD_IPV6_HTHRESH];

		if (nla_len(rta) < sizeof(*thresh6))
			return -EINVAL;
		thresh6 = nla_data(rta);
		if (thresh6->lbits > 128 || thresh6->rbits > 128)
			return -EINVAL;
	}

	if (thresh4 || thresh6) {
		write_seqlock(&net->xfrm.policy_hthresh.lock);
		if (thresh4) {
			net->xfrm.policy_hthresh.lbits4 = thresh4->lbits;
			net->xfrm.policy_hthresh.rbits4 = thresh4->rbits;
		}
		if (thresh6) {
			net->xfrm.policy_hthresh.lbits6 = thresh6->lbits;
			net->xfrm.policy_hthresh.rbits6 = thresh6->rbits;
		}
		write_sequnlock(&net->xfrm.policy_hthresh.lock);

		xfrm_policy_hash_rebuild(net);
	}

	return 0;
}

static int xfrm_get_spdinfo(struct sk_buff *skb, struct nlmsghdr *nlh,
		struct nlattr **attrs)
{
	struct net *net = sock_net(skb->sk);
	struct sk_buff *r_skb;
	u32 *flags = nlmsg_data(nlh);
	u32 sportid = NETLINK_CB(skb).portid;
	u32 seq = nlh->nlmsg_seq;

	r_skb = nlmsg_new(xfrm_spdinfo_msgsize(), GFP_ATOMIC);
	if (r_skb == NULL)
		return -ENOMEM;

	if (build_spdinfo(r_skb, net, sportid, seq, *flags) < 0)
		BUG();

	return nlmsg_unicast(net->xfrm.nlsk, r_skb, sportid);
}

static inline size_t xfrm_sadinfo_msgsize(void)
{
	return NLMSG_ALIGN(4)
	       + nla_total_size(sizeof(struct xfrmu_sadhinfo))
	       + nla_total_size(4); /* XFRMA_SAD_CNT */
}

static int build_sadinfo(struct sk_buff *skb, struct net *net,
			 u32 portid, u32 seq, u32 flags)
{
	struct xfrmk_sadinfo si;
	struct xfrmu_sadhinfo sh;
	struct nlmsghdr *nlh;
	int err;
	u32 *f;

	nlh = nlmsg_put(skb, portid, seq, XFRM_MSG_NEWSADINFO, sizeof(u32), 0);
	if (nlh == NULL) /* shouldn't really happen ... */
		return -EMSGSIZE;

	f = nlmsg_data(nlh);
	*f = flags;
	xfrm_sad_getinfo(net, &si);

	sh.sadhmcnt = si.sadhmcnt;
	sh.sadhcnt = si.sadhcnt;

	err = nla_put_u32(skb, XFRMA_SAD_CNT, si.sadcnt);
	if (!err)
		err = nla_put(skb, XFRMA_SAD_HINFO, sizeof(sh), &sh);
	if (err) {
		nlmsg_cancel(skb, nlh);
		return err;
	}

	return nlmsg_end(skb, nlh);
}

static int xfrm_get_sadinfo(struct sk_buff *skb, struct nlmsghdr *nlh,
		struct nlattr **attrs)
{
	struct net *net = sock_net(skb->sk);
	struct sk_buff *r_skb;
	u32 *flags = nlmsg_data(nlh);
	u32 sportid = NETLINK_CB(skb).portid;
	u32 seq = nlh->nlmsg_seq;

	r_skb = nlmsg_new(xfrm_sadinfo_msgsize(), GFP_ATOMIC);
	if (r_skb == NULL)
		return -ENOMEM;

	if (build_sadinfo(r_skb, net, sportid, seq, *flags) < 0)
		BUG();

	return nlmsg_unicast(net->xfrm.nlsk, r_skb, sportid);
}

static int xfrm_get_sa(struct sk_buff *skb, struct nlmsghdr *nlh,
		struct nlattr **attrs)
{
	struct net *net = sock_net(skb->sk);
	struct xfrm_usersa_id *p = nlmsg_data(nlh);
	struct xfrm_state *x;
	struct sk_buff *resp_skb;
	int err = -ESRCH;

	x = xfrm_user_state_lookup(net, p, attrs, &err);
	if (x == NULL)
		goto out_noput;

	resp_skb = xfrm_state_netlink(skb, x, nlh->nlmsg_seq);
	if (IS_ERR(resp_skb)) {
		err = PTR_ERR(resp_skb);
	} else {
		err = nlmsg_unicast(net->xfrm.nlsk, resp_skb, NETLINK_CB(skb).portid);
	}
	xfrm_state_put(x);
out_noput:
	return err;
}

static int xfrm_alloc_userspi(struct sk_buff *skb, struct nlmsghdr *nlh,
		struct nlattr **attrs)
{
	struct net *net = sock_net(skb->sk);
	struct xfrm_state *x;
	struct xfrm_userspi_info *p;
	struct sk_buff *resp_skb;
	xfrm_address_t *daddr;
	int family;
	int err;
	u32 mark;
	struct xfrm_mark m;

	p = nlmsg_data(nlh);
	err = verify_spi_info(p->info.id.proto, p->min, p->max);
	if (err)
		goto out_noput;

	family = p->info.family;
	daddr = &p->info.id.daddr;

	x = NULL;

	mark = xfrm_mark_get(attrs, &m);
	if (p->info.seq) {
		x = xfrm_find_acq_byseq(net, mark, p->info.seq);
		if (x && !xfrm_addr_equal(&x->id.daddr, daddr, family)) {
			xfrm_state_put(x);
			x = NULL;
		}
	}

	if (!x)
		x = xfrm_find_acq(net, &m, p->info.mode, p->info.reqid,
				  p->info.id.proto, daddr,
				  &p->info.saddr, 1,
				  family);
	err = -ENOENT;
	if (x == NULL)
		goto out_noput;

	err = xfrm_alloc_spi(x, p->min, p->max);
	if (err)
		goto out;

	resp_skb = xfrm_state_netlink(skb, x, nlh->nlmsg_seq);
	if (IS_ERR(resp_skb)) {
		err = PTR_ERR(resp_skb);
		goto out;
	}

	err = nlmsg_unicast(net->xfrm.nlsk, resp_skb, NETLINK_CB(skb).portid);

out:
	xfrm_state_put(x);
out_noput:
	return err;
}

static int verify_policy_dir(u8 dir)
{
	switch (dir) {
	case XFRM_POLICY_IN:
	case XFRM_POLICY_OUT:
	case XFRM_POLICY_FWD:
		break;

	default:
		return -EINVAL;
	}

	return 0;
}

static int verify_policy_type(u8 type)
{
	switch (type) {
	case XFRM_POLICY_TYPE_MAIN:
#ifdef CONFIG_XFRM_SUB_POLICY
	case XFRM_POLICY_TYPE_SUB:
#endif
		break;

	default:
		return -EINVAL;
	}

	return 0;
}

static int verify_newpolicy_info(struct xfrm_userpolicy_info *p)
{
	int ret;

	switch (p->share) {
	case XFRM_SHARE_ANY:
	case XFRM_SHARE_SESSION:
	case XFRM_SHARE_USER:
	case XFRM_SHARE_UNIQUE:
		break;

	default:
		return -EINVAL;
	}

	switch (p->action) {
	case XFRM_POLICY_ALLOW:
	case XFRM_POLICY_BLOCK:
		break;

	default:
		return -EINVAL;
	}

	switch (p->sel.family) {
	case AF_INET:
		break;

	case AF_INET6:
#if IS_ENABLED(CONFIG_IPV6)
		break;
#else
		return  -EAFNOSUPPORT;
#endif

	default:
		return -EINVAL;
	}

	ret = verify_policy_dir(p->dir);
	if (ret)
		return ret;
	if (p->index && ((p->index & XFRM_POLICY_MAX) != p->dir))
		return -EINVAL;

	return 0;
}

static int copy_from_user_sec_ctx(struct xfrm_policy *pol, struct nlattr **attrs)
{
	struct nlattr *rt = attrs[XFRMA_SEC_CTX];
	struct xfrm_user_sec_ctx *uctx;

	if (!rt)
		return 0;

	uctx = nla_data(rt);
	return security_xfrm_policy_alloc(&pol->security, uctx, GFP_KERNEL);
}

static void copy_templates(struct xfrm_policy *xp, struct xfrm_user_tmpl *ut,
			   int nr)
{
	int i;

	xp->xfrm_nr = nr;
	for (i = 0; i < nr; i++, ut++) {
		struct xfrm_tmpl *t = &xp->xfrm_vec[i];

		memcpy(&t->id, &ut->id, sizeof(struct xfrm_id));
		memcpy(&t->saddr, &ut->saddr,
		       sizeof(xfrm_address_t));
		t->reqid = ut->reqid;
		t->mode = ut->mode;
		t->share = ut->share;
		t->optional = ut->optional;
		t->aalgos = ut->aalgos;
		t->ealgos = ut->ealgos;
		t->calgos = ut->calgos;
		/* If all masks are ~0, then we allow all algorithms. */
		t->allalgs = !~(t->aalgos & t->ealgos & t->calgos);
		t->encap_family = ut->family;
	}
}

static int validate_tmpl(int nr, struct xfrm_user_tmpl *ut, u16 family)
{
	int i;

	if (nr > XFRM_MAX_DEPTH)
		return -EINVAL;

	for (i = 0; i < nr; i++) {
		/* We never validated the ut->family value, so many
		 * applications simply leave it at zero.  The check was
		 * never made and ut->family was ignored because all
		 * templates could be assumed to have the same family as
		 * the policy itself.  Now that we will have ipv4-in-ipv6
		 * and ipv6-in-ipv4 tunnels, this is no longer true.
		 */
		if (!ut[i].family)
			ut[i].family = family;

		switch (ut[i].family) {
		case AF_INET:
			break;
#if IS_ENABLED(CONFIG_IPV6)
		case AF_INET6:
			break;
#endif
		default:
			return -EINVAL;
		}
	}

	return 0;
}

static int copy_from_user_tmpl(struct xfrm_policy *pol, struct nlattr **attrs)
{
	struct nlattr *rt = attrs[XFRMA_TMPL];

	if (!rt) {
		pol->xfrm_nr = 0;
	} else {
		struct xfrm_user_tmpl *utmpl = nla_data(rt);
		int nr = nla_len(rt) / sizeof(*utmpl);
		int err;

		err = validate_tmpl(nr, utmpl, pol->family);
		if (err)
			return err;

		copy_templates(pol, utmpl, nr);
	}
	return 0;
}

static int copy_from_user_policy_type(u8 *tp, struct nlattr **attrs)
{
	struct nlattr *rt = attrs[XFRMA_POLICY_TYPE];
	struct xfrm_userpolicy_type *upt;
	u8 type = XFRM_POLICY_TYPE_MAIN;
	int err;

	if (rt) {
		upt = nla_data(rt);
		type = upt->type;
	}

	err = verify_policy_type(type);
	if (err)
		return err;

	*tp = type;
	return 0;
}

static void copy_from_user_policy(struct xfrm_policy *xp, struct xfrm_userpolicy_info *p)
{
	xp->priority = p->priority;
	xp->index = p->index;
	memcpy(&xp->selector, &p->sel, sizeof(xp->selector));
	memcpy(&xp->lft, &p->lft, sizeof(xp->lft));
	xp->action = p->action;
	xp->flags = p->flags;
	xp->family = p->sel.family;
	/* XXX xp->share = p->share; */
}

static void copy_to_user_policy(struct xfrm_policy *xp, struct xfrm_userpolicy_info *p, int dir)
{
	memset(p, 0, sizeof(*p));
	memcpy(&p->sel, &xp->selector, sizeof(p->sel));
	memcpy(&p->lft, &xp->lft, sizeof(p->lft));
	memcpy(&p->curlft, &xp->curlft, sizeof(p->curlft));
	p->priority = xp->priority;
	p->index = xp->index;
	p->sel.family = xp->family;
	p->dir = dir;
	p->action = xp->action;
	p->flags = xp->flags;
	p->share = XFRM_SHARE_ANY; /* XXX xp->share */
}

static struct xfrm_policy *xfrm_policy_construct(struct net *net, struct xfrm_userpolicy_info *p, struct nlattr **attrs, int *errp)
{
	struct xfrm_policy *xp = xfrm_policy_alloc(net, GFP_KERNEL);
	int err;

	if (!xp) {
		*errp = -ENOMEM;
		return NULL;
	}

	copy_from_user_policy(xp, p);

	err = copy_from_user_policy_type(&xp->type, attrs);
	if (err)
		goto error;

	if (!(err = copy_from_user_tmpl(xp, attrs)))
		err = copy_from_user_sec_ctx(xp, attrs);
	if (err)
		goto error;

	xfrm_mark_get(attrs, &xp->mark);

	return xp;
 error:
	*errp = err;
	xp->walk.dead = 1;
	xfrm_policy_destroy(xp);
	return NULL;
}

static int xfrm_add_policy(struct sk_buff *skb, struct nlmsghdr *nlh,
		struct nlattr **attrs)
{
	struct net *net = sock_net(skb->sk);
	struct xfrm_userpolicy_info *p = nlmsg_data(nlh);
	struct xfrm_policy *xp;
	struct km_event c;
	int err;
	int excl;

	err = verify_newpolicy_info(p);
	if (err)
		return err;
	err = verify_sec_ctx_len(attrs);
	if (err)
		return err;

	xp = xfrm_policy_construct(net, p, attrs, &err);
	if (!xp)
		return err;

	/* shouldn't excl be based on nlh flags??
	 * Aha! this is anti-netlink really i.e  more pfkey derived
	 * in netlink excl is a flag and you wouldnt need
	 * a type XFRM_MSG_UPDPOLICY - JHS */
	excl = nlh->nlmsg_type == XFRM_MSG_NEWPOLICY;
	err = xfrm_policy_insert(p->dir, xp, excl);
	xfrm_audit_policy_add(xp, err ? 0 : 1, true);

	if (err) {
		security_xfrm_policy_free(xp->security);
		kfree(xp);
		return err;
	}

	c.event = nlh->nlmsg_type;
	c.seq = nlh->nlmsg_seq;
	c.portid = nlh->nlmsg_pid;
	km_policy_notify(xp, p->dir, &c);

	xfrm_pol_put(xp);

	return 0;
}

static int copy_to_user_tmpl(struct xfrm_policy *xp, struct sk_buff *skb)
{
	struct xfrm_user_tmpl vec[XFRM_MAX_DEPTH];
	int i;

	if (xp->xfrm_nr == 0)
		return 0;

	for (i = 0; i < xp->xfrm_nr; i++) {
		struct xfrm_user_tmpl *up = &vec[i];
		struct xfrm_tmpl *kp = &xp->xfrm_vec[i];

		memset(up, 0, sizeof(*up));
		memcpy(&up->id, &kp->id, sizeof(up->id));
		up->family = kp->encap_family;
		memcpy(&up->saddr, &kp->saddr, sizeof(up->saddr));
		up->reqid = kp->reqid;
		up->mode = kp->mode;
		up->share = kp->share;
		up->optional = kp->optional;
		up->aalgos = kp->aalgos;
		up->ealgos = kp->ealgos;
		up->calgos = kp->calgos;
	}

	return nla_put(skb, XFRMA_TMPL,
		       sizeof(struct xfrm_user_tmpl) * xp->xfrm_nr, vec);
}

static inline int copy_to_user_state_sec_ctx(struct xfrm_state *x, struct sk_buff *skb)
{
	if (x->security) {
		return copy_sec_ctx(x->security, skb);
	}
	return 0;
}

static inline int copy_to_user_sec_ctx(struct xfrm_policy *xp, struct sk_buff *skb)
{
	if (xp->security)
		return copy_sec_ctx(xp->security, skb);
	return 0;
}
static inline size_t userpolicy_type_attrsize(void)
{
#ifdef CONFIG_XFRM_SUB_POLICY
	return nla_total_size(sizeof(struct xfrm_userpolicy_type));
#else
	return 0;
#endif
}

#ifdef CONFIG_XFRM_SUB_POLICY
static int copy_to_user_policy_type(u8 type, struct sk_buff *skb)
{
	struct xfrm_userpolicy_type upt = {
		.type = type,
	};

	return nla_put(skb, XFRMA_POLICY_TYPE, sizeof(upt), &upt);
}

#else
static inline int copy_to_user_policy_type(u8 type, struct sk_buff *skb)
{
	return 0;
}
#endif

static int dump_one_policy(struct xfrm_policy *xp, int dir, int count, void *ptr)
{
	struct xfrm_dump_info *sp = ptr;
	struct xfrm_userpolicy_info *p;
	struct sk_buff *in_skb = sp->in_skb;
	struct sk_buff *skb = sp->out_skb;
	struct nlmsghdr *nlh;
	int err;

	nlh = nlmsg_put(skb, NETLINK_CB(in_skb).portid, sp->nlmsg_seq,
			XFRM_MSG_NEWPOLICY, sizeof(*p), sp->nlmsg_flags);
	if (nlh == NULL)
		return -EMSGSIZE;

	p = nlmsg_data(nlh);
	copy_to_user_policy(xp, p, dir);
	err = copy_to_user_tmpl(xp, skb);
	if (!err)
		err = copy_to_user_sec_ctx(xp, skb);
	if (!err)
		err = copy_to_user_policy_type(xp->type, skb);
	if (!err)
		err = xfrm_mark_put(skb, &xp->mark);
	if (err) {
		nlmsg_cancel(skb, nlh);
		return err;
	}
	nlmsg_end(skb, nlh);
	return 0;
}

static int xfrm_dump_policy_done(struct netlink_callback *cb)
{
	struct xfrm_policy_walk *walk = (struct xfrm_policy_walk *) &cb->args[1];
	struct net *net = sock_net(cb->skb->sk);

	xfrm_policy_walk_done(walk, net);
	return 0;
}

static int xfrm_dump_policy(struct sk_buff *skb, struct netlink_callback *cb)
{
	struct net *net = sock_net(skb->sk);
	struct xfrm_policy_walk *walk = (struct xfrm_policy_walk *) &cb->args[1];
	struct xfrm_dump_info info;

	BUILD_BUG_ON(sizeof(struct xfrm_policy_walk) >
		     sizeof(cb->args) - sizeof(cb->args[0]));

	info.in_skb = cb->skb;
	info.out_skb = skb;
	info.nlmsg_seq = cb->nlh->nlmsg_seq;
	info.nlmsg_flags = NLM_F_MULTI;

	if (!cb->args[0]) {
		cb->args[0] = 1;
		xfrm_policy_walk_init(walk, XFRM_POLICY_TYPE_ANY);
	}

	(void) xfrm_policy_walk(net, walk, dump_one_policy, &info);

	return skb->len;
}

static struct sk_buff *xfrm_policy_netlink(struct sk_buff *in_skb,
					  struct xfrm_policy *xp,
					  int dir, u32 seq)
{
	struct xfrm_dump_info info;
	struct sk_buff *skb;
	int err;

	skb = nlmsg_new(NLMSG_DEFAULT_SIZE, GFP_KERNEL);
	if (!skb)
		return ERR_PTR(-ENOMEM);

	info.in_skb = in_skb;
	info.out_skb = skb;
	info.nlmsg_seq = seq;
	info.nlmsg_flags = 0;

	err = dump_one_policy(xp, dir, 0, &info);
	if (err) {
		kfree_skb(skb);
		return ERR_PTR(err);
	}

	return skb;
}

static int xfrm_get_policy(struct sk_buff *skb, struct nlmsghdr *nlh,
		struct nlattr **attrs)
{
	struct net *net = sock_net(skb->sk);
	struct xfrm_policy *xp;
	struct xfrm_userpolicy_id *p;
	u8 type = XFRM_POLICY_TYPE_MAIN;
	int err;
	struct km_event c;
	int delete;
	struct xfrm_mark m;
	u32 mark = xfrm_mark_get(attrs, &m);

	p = nlmsg_data(nlh);
	delete = nlh->nlmsg_type == XFRM_MSG_DELPOLICY;

	err = copy_from_user_policy_type(&type, attrs);
	if (err)
		return err;

	err = verify_policy_dir(p->dir);
	if (err)
		return err;

	if (p->index)
		xp = xfrm_policy_byid(net, mark, type, p->dir, p->index, delete, &err);
	else {
		struct nlattr *rt = attrs[XFRMA_SEC_CTX];
		struct xfrm_sec_ctx *ctx;

		err = verify_sec_ctx_len(attrs);
		if (err)
			return err;

		ctx = NULL;
		if (rt) {
			struct xfrm_user_sec_ctx *uctx = nla_data(rt);

			err = security_xfrm_policy_alloc(&ctx, uctx, GFP_KERNEL);
			if (err)
				return err;
		}
		xp = xfrm_policy_bysel_ctx(net, mark, type, p->dir, &p->sel,
					   ctx, delete, &err);
		security_xfrm_policy_free(ctx);
	}
	if (xp == NULL)
		return -ENOENT;

	if (!delete) {
		struct sk_buff *resp_skb;

		resp_skb = xfrm_policy_netlink(skb, xp, p->dir, nlh->nlmsg_seq);
		if (IS_ERR(resp_skb)) {
			err = PTR_ERR(resp_skb);
		} else {
			err = nlmsg_unicast(net->xfrm.nlsk, resp_skb,
					    NETLINK_CB(skb).portid);
		}
	} else {
		xfrm_audit_policy_delete(xp, err ? 0 : 1, true);

		if (err != 0)
			goto out;

		c.data.byid = p->index;
		c.event = nlh->nlmsg_type;
		c.seq = nlh->nlmsg_seq;
		c.portid = nlh->nlmsg_pid;
		km_policy_notify(xp, p->dir, &c);
	}

out:
	xfrm_pol_put(xp);
	if (delete && err == 0)
		xfrm_garbage_collect(net);
	return err;
}

static int xfrm_flush_sa(struct sk_buff *skb, struct nlmsghdr *nlh,
		struct nlattr **attrs)
{
	struct net *net = sock_net(skb->sk);
	struct km_event c;
	struct xfrm_usersa_flush *p = nlmsg_data(nlh);
	int err;

	err = xfrm_state_flush(net, p->proto, true);
	if (err) {
		if (err == -ESRCH) /* empty table */
			return 0;
		return err;
	}
	c.data.proto = p->proto;
	c.event = nlh->nlmsg_type;
	c.seq = nlh->nlmsg_seq;
	c.portid = nlh->nlmsg_pid;
	c.net = net;
	km_state_notify(NULL, &c);

	return 0;
}

static inline size_t xfrm_aevent_msgsize(struct xfrm_state *x)
{
	size_t replay_size = x->replay_esn ?
			      xfrm_replay_state_esn_len(x->replay_esn) :
			      sizeof(struct xfrm_replay_state);

	return NLMSG_ALIGN(sizeof(struct xfrm_aevent_id))
	       + nla_total_size(replay_size)
	       + nla_total_size(sizeof(struct xfrm_lifetime_cur))
	       + nla_total_size(sizeof(struct xfrm_mark))
	       + nla_total_size(4) /* XFRM_AE_RTHR */
	       + nla_total_size(4); /* XFRM_AE_ETHR */
}

static int build_aevent(struct sk_buff *skb, struct xfrm_state *x, const struct km_event *c)
{
	struct xfrm_aevent_id *id;
	struct nlmsghdr *nlh;
	int err;

	nlh = nlmsg_put(skb, c->portid, c->seq, XFRM_MSG_NEWAE, sizeof(*id), 0);
	if (nlh == NULL)
		return -EMSGSIZE;

	id = nlmsg_data(nlh);
	memcpy(&id->sa_id.daddr, &x->id.daddr, sizeof(x->id.daddr));
	id->sa_id.spi = x->id.spi;
	id->sa_id.family = x->props.family;
	id->sa_id.proto = x->id.proto;
	memcpy(&id->saddr, &x->props.saddr, sizeof(x->props.saddr));
	id->reqid = x->props.reqid;
	id->flags = c->data.aevent;

	if (x->replay_esn) {
		err = nla_put(skb, XFRMA_REPLAY_ESN_VAL,
			      xfrm_replay_state_esn_len(x->replay_esn),
			      x->replay_esn);
	} else {
		err = nla_put(skb, XFRMA_REPLAY_VAL, sizeof(x->replay),
			      &x->replay);
	}
	if (err)
		goto out_cancel;
	err = nla_put(skb, XFRMA_LTIME_VAL, sizeof(x->curlft), &x->curlft);
	if (err)
		goto out_cancel;

	if (id->flags & XFRM_AE_RTHR) {
		err = nla_put_u32(skb, XFRMA_REPLAY_THRESH, x->replay_maxdiff);
		if (err)
			goto out_cancel;
	}
	if (id->flags & XFRM_AE_ETHR) {
		err = nla_put_u32(skb, XFRMA_ETIMER_THRESH,
				  x->replay_maxage * 10 / HZ);
		if (err)
			goto out_cancel;
	}
	err = xfrm_mark_put(skb, &x->mark);
	if (err)
		goto out_cancel;

	return nlmsg_end(skb, nlh);

out_cancel:
	nlmsg_cancel(skb, nlh);
	return err;
}

static int xfrm_get_ae(struct sk_buff *skb, struct nlmsghdr *nlh,
		struct nlattr **attrs)
{
	struct net *net = sock_net(skb->sk);
	struct xfrm_state *x;
	struct sk_buff *r_skb;
	int err;
	struct km_event c;
	u32 mark;
	struct xfrm_mark m;
	struct xfrm_aevent_id *p = nlmsg_data(nlh);
	struct xfrm_usersa_id *id = &p->sa_id;

	mark = xfrm_mark_get(attrs, &m);

	x = xfrm_state_lookup(net, mark, &id->daddr, id->spi, id->proto, id->family);
	if (x == NULL)
		return -ESRCH;

	r_skb = nlmsg_new(xfrm_aevent_msgsize(x), GFP_ATOMIC);
	if (r_skb == NULL) {
		xfrm_state_put(x);
		return -ENOMEM;
	}

	/*
	 * XXX: is this lock really needed - none of the other
	 * gets lock (the concern is things getting updated
	 * while we are still reading) - jhs
	*/
	spin_lock_bh(&x->lock);
	c.data.aevent = p->flags;
	c.seq = nlh->nlmsg_seq;
	c.portid = nlh->nlmsg_pid;

	if (build_aevent(r_skb, x, &c) < 0)
		BUG();
	err = nlmsg_unicast(net->xfrm.nlsk, r_skb, NETLINK_CB(skb).portid);
	spin_unlock_bh(&x->lock);
	xfrm_state_put(x);
	return err;
}

static int xfrm_new_ae(struct sk_buff *skb, struct nlmsghdr *nlh,
		struct nlattr **attrs)
{
	struct net *net = sock_net(skb->sk);
	struct xfrm_state *x;
	struct km_event c;
	int err = -EINVAL;
	u32 mark = 0;
	struct xfrm_mark m;
	struct xfrm_aevent_id *p = nlmsg_data(nlh);
	struct nlattr *rp = attrs[XFRMA_REPLAY_VAL];
	struct nlattr *re = attrs[XFRMA_REPLAY_ESN_VAL];
	struct nlattr *lt = attrs[XFRMA_LTIME_VAL];

	if (!lt && !rp && !re)
		return err;

	/* pedantic mode - thou shalt sayeth replaceth */
	if (!(nlh->nlmsg_flags&NLM_F_REPLACE))
		return err;

	mark = xfrm_mark_get(attrs, &m);

	x = xfrm_state_lookup(net, mark, &p->sa_id.daddr, p->sa_id.spi, p->sa_id.proto, p->sa_id.family);
	if (x == NULL)
		return -ESRCH;

	if (x->km.state != XFRM_STATE_VALID)
		goto out;

	err = xfrm_replay_verify_len(x->replay_esn, re);
	if (err)
		goto out;

	spin_lock_bh(&x->lock);
	xfrm_update_ae_params(x, attrs, 1);
	spin_unlock_bh(&x->lock);

	c.event = nlh->nlmsg_type;
	c.seq = nlh->nlmsg_seq;
	c.portid = nlh->nlmsg_pid;
	c.data.aevent = XFRM_AE_CU;
	km_state_notify(x, &c);
	err = 0;
out:
	xfrm_state_put(x);
	return err;
}

static int xfrm_flush_policy(struct sk_buff *skb, struct nlmsghdr *nlh,
		struct nlattr **attrs)
{
	struct net *net = sock_net(skb->sk);
	struct km_event c;
	u8 type = XFRM_POLICY_TYPE_MAIN;
	int err;

	err = copy_from_user_policy_type(&type, attrs);
	if (err)
		return err;

	err = xfrm_policy_flush(net, type, true);
	if (err) {
		if (err == -ESRCH) /* empty table */
			return 0;
		return err;
	}

	c.data.type = type;
	c.event = nlh->nlmsg_type;
	c.seq = nlh->nlmsg_seq;
	c.portid = nlh->nlmsg_pid;
	c.net = net;
	km_policy_notify(NULL, 0, &c);
	return 0;
}

static int xfrm_add_pol_expire(struct sk_buff *skb, struct nlmsghdr *nlh,
		struct nlattr **attrs)
{
	struct net *net = sock_net(skb->sk);
	struct xfrm_policy *xp;
	struct xfrm_user_polexpire *up = nlmsg_data(nlh);
	struct xfrm_userpolicy_info *p = &up->pol;
	u8 type = XFRM_POLICY_TYPE_MAIN;
	int err = -ENOENT;
	struct xfrm_mark m;
	u32 mark = xfrm_mark_get(attrs, &m);

	err = copy_from_user_policy_type(&type, attrs);
	if (err)
		return err;

	err = verify_policy_dir(p->dir);
	if (err)
		return err;

	if (p->index)
		xp = xfrm_policy_byid(net, mark, type, p->dir, p->index, 0, &err);
	else {
		struct nlattr *rt = attrs[XFRMA_SEC_CTX];
		struct xfrm_sec_ctx *ctx;

		err = verify_sec_ctx_len(attrs);
		if (err)
			return err;

		ctx = NULL;
		if (rt) {
			struct xfrm_user_sec_ctx *uctx = nla_data(rt);

			err = security_xfrm_policy_alloc(&ctx, uctx, GFP_KERNEL);
			if (err)
				return err;
		}
		xp = xfrm_policy_bysel_ctx(net, mark, type, p->dir,
					   &p->sel, ctx, 0, &err);
		security_xfrm_policy_free(ctx);
	}
	if (xp == NULL)
		return -ENOENT;

	if (unlikely(xp->walk.dead))
		goto out;

	err = 0;
	if (up->hard) {
		xfrm_policy_delete(xp, p->dir);
		xfrm_audit_policy_delete(xp, 1, true);
	} else {
		// reset the timers here?
		WARN(1, "Dont know what to do with soft policy expire\n");
	}
	km_policy_expired(xp, p->dir, up->hard, nlh->nlmsg_pid);

out:
	xfrm_pol_put(xp);
	return err;
}

static int xfrm_add_sa_expire(struct sk_buff *skb, struct nlmsghdr *nlh,
		struct nlattr **attrs)
{
	struct net *net = sock_net(skb->sk);
	struct xfrm_state *x;
	int err;
	struct xfrm_user_expire *ue = nlmsg_data(nlh);
	struct xfrm_usersa_info *p = &ue->state;
	struct xfrm_mark m;
	u32 mark = xfrm_mark_get(attrs, &m);

	x = xfrm_state_lookup(net, mark, &p->id.daddr, p->id.spi, p->id.proto, p->family);

	err = -ENOENT;
	if (x == NULL)
		return err;

	spin_lock_bh(&x->lock);
	err = -EINVAL;
	if (x->km.state != XFRM_STATE_VALID)
		goto out;
	km_state_expired(x, ue->hard, nlh->nlmsg_pid);

	if (ue->hard) {
		__xfrm_state_delete(x);
		xfrm_audit_state_delete(x, 1, true);
	}
	err = 0;
out:
	spin_unlock_bh(&x->lock);
	xfrm_state_put(x);
	return err;
}

static int xfrm_add_acquire(struct sk_buff *skb, struct nlmsghdr *nlh,
		struct nlattr **attrs)
{
	struct net *net = sock_net(skb->sk);
	struct xfrm_policy *xp;
	struct xfrm_user_tmpl *ut;
	int i;
	struct nlattr *rt = attrs[XFRMA_TMPL];
	struct xfrm_mark mark;

	struct xfrm_user_acquire *ua = nlmsg_data(nlh);
	struct xfrm_state *x = xfrm_state_alloc(net);
	int err = -ENOMEM;

	if (!x)
		goto nomem;

	xfrm_mark_get(attrs, &mark);

	err = verify_newpolicy_info(&ua->policy);
	if (err)
		goto bad_policy;

	/*   build an XP */
	xp = xfrm_policy_construct(net, &ua->policy, attrs, &err);
	if (!xp)
		goto free_state;

	memcpy(&x->id, &ua->id, sizeof(ua->id));
	memcpy(&x->props.saddr, &ua->saddr, sizeof(ua->saddr));
	memcpy(&x->sel, &ua->sel, sizeof(ua->sel));
	xp->mark.m = x->mark.m = mark.m;
	xp->mark.v = x->mark.v = mark.v;
	ut = nla_data(rt);
	/* extract the templates and for each call km_key */
	for (i = 0; i < xp->xfrm_nr; i++, ut++) {
		struct xfrm_tmpl *t = &xp->xfrm_vec[i];
		memcpy(&x->id, &t->id, sizeof(x->id));
		x->props.mode = t->mode;
		x->props.reqid = t->reqid;
		x->props.family = ut->family;
		t->aalgos = ua->aalgos;
		t->ealgos = ua->ealgos;
		t->calgos = ua->calgos;
		err = km_query(x, t, xp);

	}

	kfree(x);
	kfree(xp);

	return 0;

bad_policy:
	WARN(1, "BAD policy passed\n");
free_state:
	kfree(x);
nomem:
	return err;
}

#ifdef CONFIG_XFRM_MIGRATE
static int copy_from_user_migrate(struct xfrm_migrate *ma,
				  struct xfrm_kmaddress *k,
				  struct nlattr **attrs, int *num)
{
	struct nlattr *rt = attrs[XFRMA_MIGRATE];
	struct xfrm_user_migrate *um;
	int i, num_migrate;

	if (k != NULL) {
		struct xfrm_user_kmaddress *uk;

		uk = nla_data(attrs[XFRMA_KMADDRESS]);
		memcpy(&k->local, &uk->local, sizeof(k->local));
		memcpy(&k->remote, &uk->remote, sizeof(k->remote));
		k->family = uk->family;
		k->reserved = uk->reserved;
	}

	um = nla_data(rt);
	num_migrate = nla_len(rt) / sizeof(*um);

	if (num_migrate <= 0 || num_migrate > XFRM_MAX_DEPTH)
		return -EINVAL;

	for (i = 0; i < num_migrate; i++, um++, ma++) {
		memcpy(&ma->old_daddr, &um->old_daddr, sizeof(ma->old_daddr));
		memcpy(&ma->old_saddr, &um->old_saddr, sizeof(ma->old_saddr));
		memcpy(&ma->new_daddr, &um->new_daddr, sizeof(ma->new_daddr));
		memcpy(&ma->new_saddr, &um->new_saddr, sizeof(ma->new_saddr));

		ma->proto = um->proto;
		ma->mode = um->mode;
		ma->reqid = um->reqid;

		ma->old_family = um->old_family;
		ma->new_family = um->new_family;
	}

	*num = i;
	return 0;
}

static int xfrm_do_migrate(struct sk_buff *skb, struct nlmsghdr *nlh,
			   struct nlattr **attrs)
{
	struct xfrm_userpolicy_id *pi = nlmsg_data(nlh);
	struct xfrm_migrate m[XFRM_MAX_DEPTH];
	struct xfrm_kmaddress km, *kmp;
	u8 type;
	int err;
	int n = 0;
	struct net *net = sock_net(skb->sk);

	if (attrs[XFRMA_MIGRATE] == NULL)
		return -EINVAL;

	kmp = attrs[XFRMA_KMADDRESS] ? &km : NULL;

	err = copy_from_user_policy_type(&type, attrs);
	if (err)
		return err;

	err = copy_from_user_migrate((struct xfrm_migrate *)m, kmp, attrs, &n);
	if (err)
		return err;

	if (!n)
		return 0;

	xfrm_migrate(&pi->sel, pi->dir, type, m, n, kmp, net);

	return 0;
}
#else
static int xfrm_do_migrate(struct sk_buff *skb, struct nlmsghdr *nlh,
			   struct nlattr **attrs)
{
	return -ENOPROTOOPT;
}
#endif

#ifdef CONFIG_XFRM_MIGRATE
static int copy_to_user_migrate(const struct xfrm_migrate *m, struct sk_buff *skb)
{
	struct xfrm_user_migrate um;

	memset(&um, 0, sizeof(um));
	um.proto = m->proto;
	um.mode = m->mode;
	um.reqid = m->reqid;
	um.old_family = m->old_family;
	memcpy(&um.old_daddr, &m->old_daddr, sizeof(um.old_daddr));
	memcpy(&um.old_saddr, &m->old_saddr, sizeof(um.old_saddr));
	um.new_family = m->new_family;
	memcpy(&um.new_daddr, &m->new_daddr, sizeof(um.new_daddr));
	memcpy(&um.new_saddr, &m->new_saddr, sizeof(um.new_saddr));

	return nla_put(skb, XFRMA_MIGRATE, sizeof(um), &um);
}

static int copy_to_user_kmaddress(const struct xfrm_kmaddress *k, struct sk_buff *skb)
{
	struct xfrm_user_kmaddress uk;

	memset(&uk, 0, sizeof(uk));
	uk.family = k->family;
	uk.reserved = k->reserved;
	memcpy(&uk.local, &k->local, sizeof(uk.local));
	memcpy(&uk.remote, &k->remote, sizeof(uk.remote));

	return nla_put(skb, XFRMA_KMADDRESS, sizeof(uk), &uk);
}

static inline size_t xfrm_migrate_msgsize(int num_migrate, int with_kma)
{
	return NLMSG_ALIGN(sizeof(struct xfrm_userpolicy_id))
	      + (with_kma ? nla_total_size(sizeof(struct xfrm_kmaddress)) : 0)
	      + nla_total_size(sizeof(struct xfrm_user_migrate) * num_migrate)
	      + userpolicy_type_attrsize();
}

static int build_migrate(struct sk_buff *skb, const struct xfrm_migrate *m,
			 int num_migrate, const struct xfrm_kmaddress *k,
			 const struct xfrm_selector *sel, u8 dir, u8 type)
{
	const struct xfrm_migrate *mp;
	struct xfrm_userpolicy_id *pol_id;
	struct nlmsghdr *nlh;
	int i, err;

	nlh = nlmsg_put(skb, 0, 0, XFRM_MSG_MIGRATE, sizeof(*pol_id), 0);
	if (nlh == NULL)
		return -EMSGSIZE;

	pol_id = nlmsg_data(nlh);
	/* copy data from selector, dir, and type to the pol_id */
	memset(pol_id, 0, sizeof(*pol_id));
	memcpy(&pol_id->sel, sel, sizeof(pol_id->sel));
	pol_id->dir = dir;

	if (k != NULL) {
		err = copy_to_user_kmaddress(k, skb);
		if (err)
			goto out_cancel;
	}
	err = copy_to_user_policy_type(type, skb);
	if (err)
		goto out_cancel;
	for (i = 0, mp = m ; i < num_migrate; i++, mp++) {
		err = copy_to_user_migrate(mp, skb);
		if (err)
			goto out_cancel;
	}

	return nlmsg_end(skb, nlh);

out_cancel:
	nlmsg_cancel(skb, nlh);
	return err;
}

static int xfrm_send_migrate(const struct xfrm_selector *sel, u8 dir, u8 type,
			     const struct xfrm_migrate *m, int num_migrate,
			     const struct xfrm_kmaddress *k)
{
	struct net *net = &init_net;
	struct sk_buff *skb;

	skb = nlmsg_new(xfrm_migrate_msgsize(num_migrate, !!k), GFP_ATOMIC);
	if (skb == NULL)
		return -ENOMEM;

	/* build migrate */
	if (build_migrate(skb, m, num_migrate, k, sel, dir, type) < 0)
		BUG();

	return xfrm_nlmsg_multicast(net, skb, 0, XFRMNLGRP_MIGRATE);
}
#else
static int xfrm_send_migrate(const struct xfrm_selector *sel, u8 dir, u8 type,
			     const struct xfrm_migrate *m, int num_migrate,
			     const struct xfrm_kmaddress *k)
{
	return -ENOPROTOOPT;
}
#endif

#define XMSGSIZE(type) sizeof(struct type)

static const int xfrm_msg_min[XFRM_NR_MSGTYPES] = {
	[XFRM_MSG_NEWSA       - XFRM_MSG_BASE] = XMSGSIZE(xfrm_usersa_info),
	[XFRM_MSG_DELSA       - XFRM_MSG_BASE] = XMSGSIZE(xfrm_usersa_id),
	[XFRM_MSG_GETSA       - XFRM_MSG_BASE] = XMSGSIZE(xfrm_usersa_id),
	[XFRM_MSG_NEWPOLICY   - XFRM_MSG_BASE] = XMSGSIZE(xfrm_userpolicy_info),
	[XFRM_MSG_DELPOLICY   - XFRM_MSG_BASE] = XMSGSIZE(xfrm_userpolicy_id),
	[XFRM_MSG_GETPOLICY   - XFRM_MSG_BASE] = XMSGSIZE(xfrm_userpolicy_id),
	[XFRM_MSG_ALLOCSPI    - XFRM_MSG_BASE] = XMSGSIZE(xfrm_userspi_info),
	[XFRM_MSG_ACQUIRE     - XFRM_MSG_BASE] = XMSGSIZE(xfrm_user_acquire),
	[XFRM_MSG_EXPIRE      - XFRM_MSG_BASE] = XMSGSIZE(xfrm_user_expire),
	[XFRM_MSG_UPDPOLICY   - XFRM_MSG_BASE] = XMSGSIZE(xfrm_userpolicy_info),
	[XFRM_MSG_UPDSA       - XFRM_MSG_BASE] = XMSGSIZE(xfrm_usersa_info),
	[XFRM_MSG_POLEXPIRE   - XFRM_MSG_BASE] = XMSGSIZE(xfrm_user_polexpire),
	[XFRM_MSG_FLUSHSA     - XFRM_MSG_BASE] = XMSGSIZE(xfrm_usersa_flush),
	[XFRM_MSG_FLUSHPOLICY - XFRM_MSG_BASE] = 0,
	[XFRM_MSG_NEWAE       - XFRM_MSG_BASE] = XMSGSIZE(xfrm_aevent_id),
	[XFRM_MSG_GETAE       - XFRM_MSG_BASE] = XMSGSIZE(xfrm_aevent_id),
	[XFRM_MSG_REPORT      - XFRM_MSG_BASE] = XMSGSIZE(xfrm_user_report),
	[XFRM_MSG_MIGRATE     - XFRM_MSG_BASE] = XMSGSIZE(xfrm_userpolicy_id),
	[XFRM_MSG_GETSADINFO  - XFRM_MSG_BASE] = sizeof(u32),
	[XFRM_MSG_NEWSPDINFO  - XFRM_MSG_BASE] = sizeof(u32),
	[XFRM_MSG_GETSPDINFO  - XFRM_MSG_BASE] = sizeof(u32),
};

#undef XMSGSIZE

static const struct nla_policy xfrma_policy[XFRMA_MAX+1] = {
	[XFRMA_SA]		= { .len = sizeof(struct xfrm_usersa_info)},
	[XFRMA_POLICY]		= { .len = sizeof(struct xfrm_userpolicy_info)},
	[XFRMA_LASTUSED]	= { .type = NLA_U64},
	[XFRMA_ALG_AUTH_TRUNC]	= { .len = sizeof(struct xfrm_algo_auth)},
	[XFRMA_ALG_AEAD]	= { .len = sizeof(struct xfrm_algo_aead) },
	[XFRMA_ALG_AUTH]	= { .len = sizeof(struct xfrm_algo) },
	[XFRMA_ALG_CRYPT]	= { .len = sizeof(struct xfrm_algo) },
	[XFRMA_ALG_COMP]	= { .len = sizeof(struct xfrm_algo) },
	[XFRMA_ENCAP]		= { .len = sizeof(struct xfrm_encap_tmpl) },
	[XFRMA_TMPL]		= { .len = sizeof(struct xfrm_user_tmpl) },
	[XFRMA_SEC_CTX]		= { .len = sizeof(struct xfrm_sec_ctx) },
	[XFRMA_LTIME_VAL]	= { .len = sizeof(struct xfrm_lifetime_cur) },
	[XFRMA_REPLAY_VAL]	= { .len = sizeof(struct xfrm_replay_state) },
	[XFRMA_REPLAY_THRESH]	= { .type = NLA_U32 },
	[XFRMA_ETIMER_THRESH]	= { .type = NLA_U32 },
	[XFRMA_SRCADDR]		= { .len = sizeof(xfrm_address_t) },
	[XFRMA_COADDR]		= { .len = sizeof(xfrm_address_t) },
	[XFRMA_POLICY_TYPE]	= { .len = sizeof(struct xfrm_userpolicy_type)},
	[XFRMA_MIGRATE]		= { .len = sizeof(struct xfrm_user_migrate) },
	[XFRMA_KMADDRESS]	= { .len = sizeof(struct xfrm_user_kmaddress) },
	[XFRMA_MARK]		= { .len = sizeof(struct xfrm_mark) },
	[XFRMA_TFCPAD]		= { .type = NLA_U32 },
	[XFRMA_REPLAY_ESN_VAL]	= { .len = sizeof(struct xfrm_replay_state_esn) },
	[XFRMA_SA_EXTRA_FLAGS]	= { .type = NLA_U32 },
	[XFRMA_PROTO]		= { .type = NLA_U8 },
	[XFRMA_ADDRESS_FILTER]	= { .len = sizeof(struct xfrm_address_filter) },
};

static const struct nla_policy xfrma_spd_policy[XFRMA_SPD_MAX+1] = {
	[XFRMA_SPD_IPV4_HTHRESH] = { .len = sizeof(struct xfrmu_spdhthresh) },
	[XFRMA_SPD_IPV6_HTHRESH] = { .len = sizeof(struct xfrmu_spdhthresh) },
};

static const struct xfrm_link {
	int (*doit)(struct sk_buff *, struct nlmsghdr *, struct nlattr **);
	int (*dump)(struct sk_buff *, struct netlink_callback *);
	int (*done)(struct netlink_callback *);
	const struct nla_policy *nla_pol;
	int nla_max;
} xfrm_dispatch[XFRM_NR_MSGTYPES] = {
	[XFRM_MSG_NEWSA       - XFRM_MSG_BASE] = { .doit = xfrm_add_sa        },
	[XFRM_MSG_DELSA       - XFRM_MSG_BASE] = { .doit = xfrm_del_sa        },
	[XFRM_MSG_GETSA       - XFRM_MSG_BASE] = { .doit = xfrm_get_sa,
						   .dump = xfrm_dump_sa,
						   .done = xfrm_dump_sa_done  },
	[XFRM_MSG_NEWPOLICY   - XFRM_MSG_BASE] = { .doit = xfrm_add_policy    },
	[XFRM_MSG_DELPOLICY   - XFRM_MSG_BASE] = { .doit = xfrm_get_policy    },
	[XFRM_MSG_GETPOLICY   - XFRM_MSG_BASE] = { .doit = xfrm_get_policy,
						   .dump = xfrm_dump_policy,
						   .done = xfrm_dump_policy_done },
	[XFRM_MSG_ALLOCSPI    - XFRM_MSG_BASE] = { .doit = xfrm_alloc_userspi },
	[XFRM_MSG_ACQUIRE     - XFRM_MSG_BASE] = { .doit = xfrm_add_acquire   },
	[XFRM_MSG_EXPIRE      - XFRM_MSG_BASE] = { .doit = xfrm_add_sa_expire },
	[XFRM_MSG_UPDPOLICY   - XFRM_MSG_BASE] = { .doit = xfrm_add_policy    },
	[XFRM_MSG_UPDSA       - XFRM_MSG_BASE] = { .doit = xfrm_add_sa        },
	[XFRM_MSG_POLEXPIRE   - XFRM_MSG_BASE] = { .doit = xfrm_add_pol_expire},
	[XFRM_MSG_FLUSHSA     - XFRM_MSG_BASE] = { .doit = xfrm_flush_sa      },
	[XFRM_MSG_FLUSHPOLICY - XFRM_MSG_BASE] = { .doit = xfrm_flush_policy  },
	[XFRM_MSG_NEWAE       - XFRM_MSG_BASE] = { .doit = xfrm_new_ae  },
	[XFRM_MSG_GETAE       - XFRM_MSG_BASE] = { .doit = xfrm_get_ae  },
	[XFRM_MSG_MIGRATE     - XFRM_MSG_BASE] = { .doit = xfrm_do_migrate    },
	[XFRM_MSG_GETSADINFO  - XFRM_MSG_BASE] = { .doit = xfrm_get_sadinfo   },
	[XFRM_MSG_NEWSPDINFO  - XFRM_MSG_BASE] = { .doit = xfrm_set_spdinfo,
						   .nla_pol = xfrma_spd_policy,
						   .nla_max = XFRMA_SPD_MAX },
	[XFRM_MSG_GETSPDINFO  - XFRM_MSG_BASE] = { .doit = xfrm_get_spdinfo   },
};

static int xfrm_user_rcv_msg(struct sk_buff *skb, struct nlmsghdr *nlh)
{
	struct net *net = sock_net(skb->sk);
	struct nlattr *attrs[XFRMA_MAX+1];
	const struct xfrm_link *link;
	int type, err;

	type = nlh->nlmsg_type;
	if (type > XFRM_MSG_MAX)
		return -EINVAL;

	type -= XFRM_MSG_BASE;
	link = &xfrm_dispatch[type];

	/* All operations require privileges, even GET */
	if (!netlink_net_capable(skb, CAP_NET_ADMIN))
		return -EPERM;

	if ((type == (XFRM_MSG_GETSA - XFRM_MSG_BASE) ||
	     type == (XFRM_MSG_GETPOLICY - XFRM_MSG_BASE)) &&
	    (nlh->nlmsg_flags & NLM_F_DUMP)) {
		if (link->dump == NULL)
			return -EINVAL;

		{
			struct netlink_dump_control c = {
				.dump = link->dump,
				.done = link->done,
			};
			return netlink_dump_start(net->xfrm.nlsk, skb, nlh, &c);
		}
	}

	err = nlmsg_parse(nlh, xfrm_msg_min[type], attrs,
			  link->nla_max ? : XFRMA_MAX,
			  link->nla_pol ? : xfrma_policy);
	if (err < 0)
		return err;

	if (link->doit == NULL)
		return -EINVAL;

	return link->doit(skb, nlh, attrs);
}

static void xfrm_netlink_rcv(struct sk_buff *skb)
{
	struct net *net = sock_net(skb->sk);

	mutex_lock(&net->xfrm.xfrm_cfg_mutex);
	netlink_rcv_skb(skb, &xfrm_user_rcv_msg);
	mutex_unlock(&net->xfrm.xfrm_cfg_mutex);
}

static inline size_t xfrm_expire_msgsize(void)
{
	return NLMSG_ALIGN(sizeof(struct xfrm_user_expire))
	       + nla_total_size(sizeof(struct xfrm_mark));
}

static int build_expire(struct sk_buff *skb, struct xfrm_state *x, const struct km_event *c)
{
	struct xfrm_user_expire *ue;
	struct nlmsghdr *nlh;
	int err;

	nlh = nlmsg_put(skb, c->portid, 0, XFRM_MSG_EXPIRE, sizeof(*ue), 0);
	if (nlh == NULL)
		return -EMSGSIZE;

	ue = nlmsg_data(nlh);
	copy_to_user_state(x, &ue->state);
	ue->hard = (c->data.hard != 0) ? 1 : 0;

	err = xfrm_mark_put(skb, &x->mark);
	if (err)
		return err;

	return nlmsg_end(skb, nlh);
}

static int xfrm_exp_state_notify(struct xfrm_state *x, const struct km_event *c)
{
	struct net *net = xs_net(x);
	struct sk_buff *skb;

	skb = nlmsg_new(xfrm_expire_msgsize(), GFP_ATOMIC);
	if (skb == NULL)
		return -ENOMEM;

	if (build_expire(skb, x, c) < 0) {
		kfree_skb(skb);
		return -EMSGSIZE;
	}

	return xfrm_nlmsg_multicast(net, skb, 0, XFRMNLGRP_EXPIRE);
}

static int xfrm_aevent_state_notify(struct xfrm_state *x, const struct km_event *c)
{
	struct net *net = xs_net(x);
	struct sk_buff *skb;

	skb = nlmsg_new(xfrm_aevent_msgsize(x), GFP_ATOMIC);
	if (skb == NULL)
		return -ENOMEM;

	if (build_aevent(skb, x, c) < 0)
		BUG();

	return xfrm_nlmsg_multicast(net, skb, 0, XFRMNLGRP_AEVENTS);
}

static int xfrm_notify_sa_flush(const struct km_event *c)
{
	struct net *net = c->net;
	struct xfrm_usersa_flush *p;
	struct nlmsghdr *nlh;
	struct sk_buff *skb;
	int len = NLMSG_ALIGN(sizeof(struct xfrm_usersa_flush));

	skb = nlmsg_new(len, GFP_ATOMIC);
	if (skb == NULL)
		return -ENOMEM;

	nlh = nlmsg_put(skb, c->portid, c->seq, XFRM_MSG_FLUSHSA, sizeof(*p), 0);
	if (nlh == NULL) {
		kfree_skb(skb);
		return -EMSGSIZE;
	}

	p = nlmsg_data(nlh);
	p->proto = c->data.proto;

	nlmsg_end(skb, nlh);

	return xfrm_nlmsg_multicast(net, skb, 0, XFRMNLGRP_SA);
}

static inline size_t xfrm_sa_len(struct xfrm_state *x)
{
	size_t l = 0;
	if (x->aead)
		l += nla_total_size(aead_len(x->aead));
	if (x->aalg) {
		l += nla_total_size(sizeof(struct xfrm_algo) +
				    (x->aalg->alg_key_len + 7) / 8);
		l += nla_total_size(xfrm_alg_auth_len(x->aalg));
	}
	if (x->ealg)
		l += nla_total_size(xfrm_alg_len(x->ealg));
	if (x->calg)
		l += nla_total_size(sizeof(*x->calg));
	if (x->encap)
		l += nla_total_size(sizeof(*x->encap));
	if (x->tfcpad)
		l += nla_total_size(sizeof(x->tfcpad));
	if (x->replay_esn)
		l += nla_total_size(xfrm_replay_state_esn_len(x->replay_esn));
	if (x->security)
		l += nla_total_size(sizeof(struct xfrm_user_sec_ctx) +
				    x->security->ctx_len);
	if (x->coaddr)
		l += nla_total_size(sizeof(*x->coaddr));
	if (x->props.extra_flags)
		l += nla_total_size(sizeof(x->props.extra_flags));

	/* Must count x->lastused as it may become non-zero behind our back. */
	l += nla_total_size(sizeof(u64));

	return l;
}

static int xfrm_notify_sa(struct xfrm_state *x, const struct km_event *c)
{
	struct net *net = xs_net(x);
	struct xfrm_usersa_info *p;
	struct xfrm_usersa_id *id;
	struct nlmsghdr *nlh;
	struct sk_buff *skb;
	int len = xfrm_sa_len(x);
	int headlen, err;

	headlen = sizeof(*p);
	if (c->event == XFRM_MSG_DELSA) {
		len += nla_total_size(headlen);
		headlen = sizeof(*id);
		len += nla_total_size(sizeof(struct xfrm_mark));
	}
	len += NLMSG_ALIGN(headlen);

	skb = nlmsg_new(len, GFP_ATOMIC);
	if (skb == NULL)
		return -ENOMEM;

	nlh = nlmsg_put(skb, c->portid, c->seq, c->event, headlen, 0);
	err = -EMSGSIZE;
	if (nlh == NULL)
		goto out_free_skb;

	p = nlmsg_data(nlh);
	if (c->event == XFRM_MSG_DELSA) {
		struct nlattr *attr;

		id = nlmsg_data(nlh);
		memcpy(&id->daddr, &x->id.daddr, sizeof(id->daddr));
		id->spi = x->id.spi;
		id->family = x->props.family;
		id->proto = x->id.proto;

		attr = nla_reserve(skb, XFRMA_SA, sizeof(*p));
		err = -EMSGSIZE;
		if (attr == NULL)
			goto out_free_skb;

		p = nla_data(attr);
	}
	err = copy_to_user_state_extra(x, p, skb);
	if (err)
		goto out_free_skb;

	nlmsg_end(skb, nlh);

	return xfrm_nlmsg_multicast(net, skb, 0, XFRMNLGRP_SA);

out_free_skb:
	kfree_skb(skb);
	return err;
}

static int xfrm_send_state_notify(struct xfrm_state *x, const struct km_event *c)
{

	switch (c->event) {
	case XFRM_MSG_EXPIRE:
		return xfrm_exp_state_notify(x, c);
	case XFRM_MSG_NEWAE:
		return xfrm_aevent_state_notify(x, c);
	case XFRM_MSG_DELSA:
	case XFRM_MSG_UPDSA:
	case XFRM_MSG_NEWSA:
		return xfrm_notify_sa(x, c);
	case XFRM_MSG_FLUSHSA:
		return xfrm_notify_sa_flush(c);
	default:
		printk(KERN_NOTICE "xfrm_user: Unknown SA event %d\n",
		       c->event);
		break;
	}

	return 0;

}

static inline size_t xfrm_acquire_msgsize(struct xfrm_state *x,
					  struct xfrm_policy *xp)
{
	return NLMSG_ALIGN(sizeof(struct xfrm_user_acquire))
	       + nla_total_size(sizeof(struct xfrm_user_tmpl) * xp->xfrm_nr)
	       + nla_total_size(sizeof(struct xfrm_mark))
	       + nla_total_size(xfrm_user_sec_ctx_size(x->security))
	       + userpolicy_type_attrsize();
}

static int build_acquire(struct sk_buff *skb, struct xfrm_state *x,
			 struct xfrm_tmpl *xt, struct xfrm_policy *xp)
{
	__u32 seq = xfrm_get_acqseq();
	struct xfrm_user_acquire *ua;
	struct nlmsghdr *nlh;
	int err;

	nlh = nlmsg_put(skb, 0, 0, XFRM_MSG_ACQUIRE, sizeof(*ua), 0);
	if (nlh == NULL)
		return -EMSGSIZE;

	ua = nlmsg_data(nlh);
	memcpy(&ua->id, &x->id, sizeof(ua->id));
	memcpy(&ua->saddr, &x->props.saddr, sizeof(ua->saddr));
	memcpy(&ua->sel, &x->sel, sizeof(ua->sel));
	copy_to_user_policy(xp, &ua->policy, XFRM_POLICY_OUT);
	ua->aalgos = xt->aalgos;
	ua->ealgos = xt->ealgos;
	ua->calgos = xt->calgos;
	ua->seq = x->km.seq = seq;

	err = copy_to_user_tmpl(xp, skb);
	if (!err)
		err = copy_to_user_state_sec_ctx(x, skb);
	if (!err)
		err = copy_to_user_policy_type(xp->type, skb);
	if (!err)
		err = xfrm_mark_put(skb, &xp->mark);
	if (err) {
		nlmsg_cancel(skb, nlh);
		return err;
	}

	return nlmsg_end(skb, nlh);
}

static int xfrm_send_acquire(struct xfrm_state *x, struct xfrm_tmpl *xt,
			     struct xfrm_policy *xp)
{
	struct net *net = xs_net(x);
	struct sk_buff *skb;

	skb = nlmsg_new(xfrm_acquire_msgsize(x, xp), GFP_ATOMIC);
	if (skb == NULL)
		return -ENOMEM;

	if (build_acquire(skb, x, xt, xp) < 0)
		BUG();

	return xfrm_nlmsg_multicast(net, skb, 0, XFRMNLGRP_ACQUIRE);
}

/* User gives us xfrm_user_policy_info followed by an array of 0
 * or more templates.
 */
static struct xfrm_policy *xfrm_compile_policy(struct sock *sk, int opt,
					       u8 *data, int len, int *dir)
{
	struct net *net = sock_net(sk);
	struct xfrm_userpolicy_info *p = (struct xfrm_userpolicy_info *)data;
	struct xfrm_user_tmpl *ut = (struct xfrm_user_tmpl *) (p + 1);
	struct xfrm_policy *xp;
	int nr;

	switch (sk->sk_family) {
	case AF_INET:
		if (opt != IP_XFRM_POLICY) {
			*dir = -EOPNOTSUPP;
			return NULL;
		}
		break;
#if IS_ENABLED(CONFIG_IPV6)
	case AF_INET6:
		if (opt != IPV6_XFRM_POLICY) {
			*dir = -EOPNOTSUPP;
			return NULL;
		}
		break;
#endif
	default:
		*dir = -EINVAL;
		return NULL;
	}

	*dir = -EINVAL;

	if (len < sizeof(*p) ||
	    verify_newpolicy_info(p))
		return NULL;

	nr = ((len - sizeof(*p)) / sizeof(*ut));
	if (validate_tmpl(nr, ut, p->sel.family))
		return NULL;

	if (p->dir > XFRM_POLICY_OUT)
		return NULL;

	xp = xfrm_policy_alloc(net, GFP_ATOMIC);
	if (xp == NULL) {
		*dir = -ENOBUFS;
		return NULL;
	}

	copy_from_user_policy(xp, p);
	xp->type = XFRM_POLICY_TYPE_MAIN;
	copy_templates(xp, ut, nr);

	*dir = p->dir;

	return xp;
}

static inline size_t xfrm_polexpire_msgsize(struct xfrm_policy *xp)
{
	return NLMSG_ALIGN(sizeof(struct xfrm_user_polexpire))
	       + nla_total_size(sizeof(struct xfrm_user_tmpl) * xp->xfrm_nr)
	       + nla_total_size(xfrm_user_sec_ctx_size(xp->security))
	       + nla_total_size(sizeof(struct xfrm_mark))
	       + userpolicy_type_attrsize();
}

static int build_polexpire(struct sk_buff *skb, struct xfrm_policy *xp,
			   int dir, const struct km_event *c)
{
	struct xfrm_user_polexpire *upe;
	int hard = c->data.hard;
	struct nlmsghdr *nlh;
	int err;

	nlh = nlmsg_put(skb, c->portid, 0, XFRM_MSG_POLEXPIRE, sizeof(*upe), 0);
	if (nlh == NULL)
		return -EMSGSIZE;

	upe = nlmsg_data(nlh);
	copy_to_user_policy(xp, &upe->pol, dir);
	err = copy_to_user_tmpl(xp, skb);
	if (!err)
		err = copy_to_user_sec_ctx(xp, skb);
	if (!err)
		err = copy_to_user_policy_type(xp->type, skb);
	if (!err)
		err = xfrm_mark_put(skb, &xp->mark);
	if (err) {
		nlmsg_cancel(skb, nlh);
		return err;
	}
	upe->hard = !!hard;

	return nlmsg_end(skb, nlh);
}

static int xfrm_exp_policy_notify(struct xfrm_policy *xp, int dir, const struct km_event *c)
{
	struct net *net = xp_net(xp);
	struct sk_buff *skb;

	skb = nlmsg_new(xfrm_polexpire_msgsize(xp), GFP_ATOMIC);
	if (skb == NULL)
		return -ENOMEM;

	if (build_polexpire(skb, xp, dir, c) < 0)
		BUG();

	return xfrm_nlmsg_multicast(net, skb, 0, XFRMNLGRP_EXPIRE);
}

static int xfrm_notify_policy(struct xfrm_policy *xp, int dir, const struct km_event *c)
{
	int len = nla_total_size(sizeof(struct xfrm_user_tmpl) * xp->xfrm_nr);
	struct net *net = xp_net(xp);
	struct xfrm_userpolicy_info *p;
	struct xfrm_userpolicy_id *id;
	struct nlmsghdr *nlh;
	struct sk_buff *skb;
	int headlen, err;

	headlen = sizeof(*p);
	if (c->event == XFRM_MSG_DELPOLICY) {
		len += nla_total_size(headlen);
		headlen = sizeof(*id);
	}
	len += userpolicy_type_attrsize();
	len += nla_total_size(sizeof(struct xfrm_mark));
	len += NLMSG_ALIGN(headlen);

	skb = nlmsg_new(len, GFP_ATOMIC);
	if (skb == NULL)
		return -ENOMEM;

	nlh = nlmsg_put(skb, c->portid, c->seq, c->event, headlen, 0);
	err = -EMSGSIZE;
	if (nlh == NULL)
		goto out_free_skb;

	p = nlmsg_data(nlh);
	if (c->event == XFRM_MSG_DELPOLICY) {
		struct nlattr *attr;

		id = nlmsg_data(nlh);
		memset(id, 0, sizeof(*id));
		id->dir = dir;
		if (c->data.byid)
			id->index = xp->index;
		else
			memcpy(&id->sel, &xp->selector, sizeof(id->sel));

		attr = nla_reserve(skb, XFRMA_POLICY, sizeof(*p));
		err = -EMSGSIZE;
		if (attr == NULL)
			goto out_free_skb;

		p = nla_data(attr);
	}

	copy_to_user_policy(xp, p, dir);
	err = copy_to_user_tmpl(xp, skb);
	if (!err)
		err = copy_to_user_policy_type(xp->type, skb);
	if (!err)
		err = xfrm_mark_put(skb, &xp->mark);
	if (err)
		goto out_free_skb;

	nlmsg_end(skb, nlh);

	return xfrm_nlmsg_multicast(net, skb, 0, XFRMNLGRP_POLICY);

out_free_skb:
	kfree_skb(skb);
	return err;
}

static int xfrm_notify_policy_flush(const struct km_event *c)
{
	struct net *net = c->net;
	struct nlmsghdr *nlh;
	struct sk_buff *skb;
	int err;

	skb = nlmsg_new(userpolicy_type_attrsize(), GFP_ATOMIC);
	if (skb == NULL)
		return -ENOMEM;

	nlh = nlmsg_put(skb, c->portid, c->seq, XFRM_MSG_FLUSHPOLICY, 0, 0);
	err = -EMSGSIZE;
	if (nlh == NULL)
		goto out_free_skb;
	err = copy_to_user_policy_type(c->data.type, skb);
	if (err)
		goto out_free_skb;

	nlmsg_end(skb, nlh);

	return xfrm_nlmsg_multicast(net, skb, 0, XFRMNLGRP_POLICY);

out_free_skb:
	kfree_skb(skb);
	return err;
}

static int xfrm_send_policy_notify(struct xfrm_policy *xp, int dir, const struct km_event *c)
{

	switch (c->event) {
	case XFRM_MSG_NEWPOLICY:
	case XFRM_MSG_UPDPOLICY:
	case XFRM_MSG_DELPOLICY:
		return xfrm_notify_policy(xp, dir, c);
	case XFRM_MSG_FLUSHPOLICY:
		return xfrm_notify_policy_flush(c);
	case XFRM_MSG_POLEXPIRE:
		return xfrm_exp_policy_notify(xp, dir, c);
	default:
		printk(KERN_NOTICE "xfrm_user: Unknown Policy event %d\n",
		       c->event);
	}

	return 0;

}

static inline size_t xfrm_report_msgsize(void)
{
	return NLMSG_ALIGN(sizeof(struct xfrm_user_report));
}

static int build_report(struct sk_buff *skb, u8 proto,
			struct xfrm_selector *sel, xfrm_address_t *addr)
{
	struct xfrm_user_report *ur;
	struct nlmsghdr *nlh;

	nlh = nlmsg_put(skb, 0, 0, XFRM_MSG_REPORT, sizeof(*ur), 0);
	if (nlh == NULL)
		return -EMSGSIZE;

	ur = nlmsg_data(nlh);
	ur->proto = proto;
	memcpy(&ur->sel, sel, sizeof(ur->sel));

	if (addr) {
		int err = nla_put(skb, XFRMA_COADDR, sizeof(*addr), addr);
		if (err) {
			nlmsg_cancel(skb, nlh);
			return err;
		}
	}
	return nlmsg_end(skb, nlh);
}

static int xfrm_send_report(struct net *net, u8 proto,
			    struct xfrm_selector *sel, xfrm_address_t *addr)
{
	struct sk_buff *skb;

	skb = nlmsg_new(xfrm_report_msgsize(), GFP_ATOMIC);
	if (skb == NULL)
		return -ENOMEM;

	if (build_report(skb, proto, sel, addr) < 0)
		BUG();

	return xfrm_nlmsg_multicast(net, skb, 0, XFRMNLGRP_REPORT);
}

static inline size_t xfrm_mapping_msgsize(void)
{
	return NLMSG_ALIGN(sizeof(struct xfrm_user_mapping));
}

static int build_mapping(struct sk_buff *skb, struct xfrm_state *x,
			 xfrm_address_t *new_saddr, __be16 new_sport)
{
	struct xfrm_user_mapping *um;
	struct nlmsghdr *nlh;

	nlh = nlmsg_put(skb, 0, 0, XFRM_MSG_MAPPING, sizeof(*um), 0);
	if (nlh == NULL)
		return -EMSGSIZE;

	um = nlmsg_data(nlh);

	memcpy(&um->id.daddr, &x->id.daddr, sizeof(um->id.daddr));
	um->id.spi = x->id.spi;
	um->id.family = x->props.family;
	um->id.proto = x->id.proto;
	memcpy(&um->new_saddr, new_saddr, sizeof(um->new_saddr));
	memcpy(&um->old_saddr, &x->props.saddr, sizeof(um->old_saddr));
	um->new_sport = new_sport;
	um->old_sport = x->encap->encap_sport;
	um->reqid = x->props.reqid;

	return nlmsg_end(skb, nlh);
}

static int xfrm_send_mapping(struct xfrm_state *x, xfrm_address_t *ipaddr,
			     __be16 sport)
{
	struct net *net = xs_net(x);
	struct sk_buff *skb;

	if (x->id.proto != IPPROTO_ESP)
		return -EINVAL;

	if (!x->encap)
		return -EINVAL;

	skb = nlmsg_new(xfrm_mapping_msgsize(), GFP_ATOMIC);
	if (skb == NULL)
		return -ENOMEM;

	if (build_mapping(skb, x, ipaddr, sport) < 0)
		BUG();

	return xfrm_nlmsg_multicast(net, skb, 0, XFRMNLGRP_MAPPING);
}

static bool xfrm_is_alive(const struct km_event *c)
{
	return (bool)xfrm_acquire_is_on(c->net);
}

static struct xfrm_mgr netlink_mgr = {
	.id		= "netlink",
	.notify		= xfrm_send_state_notify,
	.acquire	= xfrm_send_acquire,
	.compile_policy	= xfrm_compile_policy,
	.notify_policy	= xfrm_send_policy_notify,
	.report		= xfrm_send_report,
	.migrate	= xfrm_send_migrate,
	.new_mapping	= xfrm_send_mapping,
	.is_alive	= xfrm_is_alive,
};

static int __net_init xfrm_user_net_init(struct net *net)
{
	struct sock *nlsk;
	struct netlink_kernel_cfg cfg = {
		.groups	= XFRMNLGRP_MAX,
		.input	= xfrm_netlink_rcv,
	};

	nlsk = netlink_kernel_create(net, NETLINK_XFRM, &cfg);
	if (nlsk == NULL)
		return -ENOMEM;
	net->xfrm.nlsk_stash = nlsk; /* Don't set to NULL */
	rcu_assign_pointer(net->xfrm.nlsk, nlsk);
	return 0;
}

static void __net_exit xfrm_user_net_exit(struct list_head *net_exit_list)
{
	struct net *net;
	list_for_each_entry(net, net_exit_list, exit_list)
		RCU_INIT_POINTER(net->xfrm.nlsk, NULL);
	synchronize_net();
	list_for_each_entry(net, net_exit_list, exit_list)
		netlink_kernel_release(net->xfrm.nlsk_stash);
}

static struct pernet_operations xfrm_user_net_ops = {
	.init	    = xfrm_user_net_init,
	.exit_batch = xfrm_user_net_exit,
};

static int __init xfrm_user_init(void)
{
	int rv;

	printk(KERN_INFO "Initializing XFRM netlink socket\n");

	rv = register_pernet_subsys(&xfrm_user_net_ops);
	if (rv < 0)
		return rv;
	rv = xfrm_register_km(&netlink_mgr);
	if (rv < 0)
		unregister_pernet_subsys(&xfrm_user_net_ops);
	return rv;
}

static void __exit xfrm_user_exit(void)
{
	xfrm_unregister_km(&netlink_mgr);
	unregister_pernet_subsys(&xfrm_user_net_ops);
}

module_init(xfrm_user_init);
module_exit(xfrm_user_exit);
MODULE_LICENSE("GPL");
MODULE_ALIAS_NET_PF_PROTO(PF_NETLINK, NETLINK_XFRM);
<|MERGE_RESOLUTION|>--- conflicted
+++ resolved
@@ -387,12 +387,8 @@
 	ulen = xfrm_replay_state_esn_len(up);
 
 	/* Check the overall length and the internal bitmap length to avoid
-<<<<<<< HEAD
-	 * potential overflow. */
-=======
 	 * potential overflow.
          */
->>>>>>> 04c1d98d
 	if (nla_len(rp) < ulen ||
 	    xfrm_replay_state_esn_len(replay_esn) != ulen ||
 	    replay_esn->bmp_len != up->bmp_len)
